/* globals artifacts */
const ChainId = artifacts.require("ChainId");
const shortid = require("shortid");
const chai = require("chai");
const { asciiToHex, isBN } = require("web3-utils");
const BN = require("bn.js");
const { ethers } = require("ethers");
const { BigNumber } = require("bignumber.js");
const helpers = require("@nomicfoundation/hardhat-network-helpers");

const {
  UINT256_MAX,
  MIN_STAKE,
  MINING_CYCLE_DURATION,
  DEFAULT_STAKE,
  CHALLENGE_RESPONSE_WINDOW_DURATION,
  FORKED_MAINNET_CHAINID,
  MAINNET_CHAINID,
  XDAI_CHAINID,
  FORKED_XDAI_CHAINID,
} = require("./constants");

const IColony = artifacts.require("IColony");
const IMetaColony = artifacts.require("IMetaColony");
const IColonyNetwork = artifacts.require("IColonyNetwork");
const ITokenLocking = artifacts.require("ITokenLocking");
const Token = artifacts.require("Token");
const IReputationMiningCycle = artifacts.require("IReputationMiningCycle");
const NoLimitSubdomains = artifacts.require("NoLimitSubdomains");
const Resolver = artifacts.require("Resolver");
const ContractEditing = artifacts.require("ContractEditing");
const ColonyDomains = artifacts.require("ColonyDomains");
const EtherRouter = artifacts.require("EtherRouter");

const { expect } = chai;

exports.web3GetNetwork = async function web3GetNetwork() {
  return new Promise((resolve, reject) => {
    web3.eth.net.getId((err, res) => {
      if (err !== null) return reject(err);
      return resolve(res);
    });
  });
};

exports.web3GetClient = async function web3GetClient() {
  return new Promise((resolve, reject) => {
    web3.eth.getNodeInfo((err, res) => {
      if (err !== null) return reject(err);
      return resolve(res);
    });
  });
};

exports.web3GetBalance = async function web3GetBalance(account) {
  return new Promise((resolve, reject) => {
    web3.eth.getBalance(account, (err, res) => {
      if (err !== null) return reject(err);
      return resolve(res);
    });
  });
};

exports.web3GetStorageAt = async function web3GetStorageAt(address, position) {
  return new Promise((resolve, reject) => {
    web3.eth.getStorageAt(address, position, (err, res) => {
      if (err !== null) return reject(err);
      return resolve(res);
    });
  });
};

exports.web3GetTransaction = async function web3GetTransaction(txid) {
  return new Promise((resolve, reject) => {
    web3.eth.getTransaction(txid, (err, res) => {
      if (err !== null) return reject(err);
      return resolve(res);
    });
  });
};

exports.web3GetTransactionReceipt = async function web3GetTransactionReceipt(txid) {
  return new Promise((resolve, reject) => {
    web3.eth.getTransactionReceipt(txid, (err, res) => {
      if (err !== null) return reject(err);
      return resolve(res);
    });
  });
};

exports.web3GetFirstTransactionHashFromLastBlock = async function web3GetFirstTransactionHashFromLastBlock() {
  return new Promise((resolve, reject) => {
    web3.eth.getBlock("latest", true, (err, res) => {
      if (err !== null) return reject(err);
      return resolve(res.transactions[0].hash);
    });
  });
};

exports.web3GetCode = async function web3GetCode(a) {
  return new Promise((resolve, reject) => {
    web3.eth.getCode(a, (err, res) => {
      if (err !== null) return reject(err);
      return resolve(res);
    });
  });
};

exports.web3GetAccounts = async function web3GetAccounts() {
  return new Promise((resolve, reject) => {
    web3.eth.getAccounts((err, res) => {
      if (err !== null) return reject(err);
      return resolve(res);
    });
  });
};

exports.web3GetChainId = async function web3GetChainId() {
  const packet = {
    jsonrpc: "2.0",
    method: "eth_chainId",
    params: [],
    id: new Date().getTime(),
  };

  return new Promise((resolve, reject) => {
    web3.currentProvider.send(packet, (err, res) => {
      if (err !== null) return reject(err);
      return resolve(parseInt(res.result, 16));
    });
  });
};

<<<<<<< HEAD
exports.getChainId = async function getChainId() {
  const c = await ChainId.new();
  const chainId = await c.getChainId();
  return chainId.toNumber();
};

exports.web3SignTypedData = function web3SignTypedData(address, typedData) {
  const packet = {
    jsonrpc: "2.0",
    method: "eth_signTypedData",
    params: [address, typedData],
    id: new Date().getTime(),
  };

  return new Promise((resolve, reject) => {
    web3.currentProvider.send(packet, (err, res) => {
      if (err !== null) return reject(err);
      return resolve(res.result);
    });
  });
};

=======
>>>>>>> 22852039
exports.web3GetRawCall = function web3GetRawCall(params, blockTag) {
  const packet = {
    jsonrpc: "2.0",
    method: "eth_call",
    params: [params, blockTag],
    id: new Date().getTime(),
  };

  return new Promise((resolve, reject) => {
    web3.currentProvider.send(packet, (err, res) => {
      if (err !== null) return reject(err);
      return resolve(res);
    });
  });
};

// Borrowed from `truffle` https://github.com/trufflesuite/truffle/blob/next/packages/truffle-contract/lib/reason.js
exports.extractReasonString = function extractReasonString(res) {
  if (!res || (!res.error && !res.result)) return "";

  const errorStringHash = "0x08c379a0";

  const isObject = res && typeof res === "object" && res.error && res.error.data;
  const isString = res && typeof res === "object" && typeof res.result === "string";

  if (isObject) {
    if (res && res.error && res.error.data) {
      const hash = res.error.data;
      if (hash.includes(errorStringHash)) {
        return web3.eth.abi.decodeParameter("string", hash.slice(10));
      }
    }
  } else if (isString && res.result.includes(errorStringHash)) {
    return web3.eth.abi.decodeParameter("string", res.result.slice(10));
  }
  return "";
};

exports.checkErrorRevert = async function checkErrorRevert(promise, errorMessage) {
  // There is a discrepancy between how ganache-cli handles errors
  // (throwing an exception all the way up to these tests) and how geth/parity handle them
  // (still making a valid transaction and returning a txid). For the explanation of why
  // See https://github.com/ethereumjs/testrpc/issues/39
  //
  // Obviously, we want our tests to pass on all, so this is a bit of a problem.
  // We have to have this special function that we use to catch the error.
  let receipt;
  let reason;
  try {
    ({ receipt } = await promise);
    // If the promise is from Truffle, then we have the receipt already.
    // If this tx has come from the mining client, the promise has just resolved to a tx hash and we need to do the following
    if (!receipt) {
      const txid = await promise;
      receipt = await exports.web3GetTransactionReceipt(txid);
      // Check the receipt `status` to ensure transaction failed.
    }
    expect(receipt.status, `Transaction succeeded, but expected error ${errorMessage}`).to.be.false;
  } catch (err) {
    if (err.toString().indexOf("AssertionError: Transaction succeeded, but expected error") === 0) {
      throw err;
    }
    ({ reason } = err);
    expect(reason).to.equal(errorMessage);
  }
};

exports.checkErrorRevertEthers = async function checkErrorRevertEthers(promise, errorMessage) {
  let receipt;
  try {
    receipt = await promise;
  } catch (err) {
    const txid = err.transactionHash;

    const TRUFFLE_PORT = process.env.SOLIDITY_COVERAGE ? 8555 : 8545;
    const OTHER_RPC_PORT = 8546;

    let provider = new ethers.providers.JsonRpcProvider(`http://127.0.0.1:${TRUFFLE_PORT}`);
    receipt = await provider.getTransactionReceipt(txid);
    if (!receipt) {
      provider = new ethers.providers.JsonRpcProvider(`http://127.0.0.1:${OTHER_RPC_PORT}`);
      receipt = await provider.getTransactionReceipt(txid);
    }

    const tx = await provider.getTransaction(txid);
    let reason;
    try {
      const callResult = await provider.call(
        {
          from: tx.from,
          to: tx.to,
          data: tx.data,
          gas: ethers.utils.hexValue(tx.gasLimit),
          value: ethers.utils.hexValue(parseInt(tx.value, 10)),
        },
        receipt.blockNumber,
      );
      reason = web3.eth.abi.decodeParameter("string", callResult.slice(10));
    } catch (err2) {
      reason = web3.eth.abi.decodeParameter("string", err2.error.error.data.slice(10));
    }
    expect(reason).to.equal(errorMessage);
  }
  expect(receipt.status, `Transaction succeeded, but expected to fail with: ${errorMessage}`).to.equal(0);
};

// Sometimes we might have to use this function because of
// https://github.com/trufflesuite/truffle/issues/4900
// Once that's fixed, hopefully we can get rid of it
exports.checkErrorRevertEstimateGas = async function checkErrorRevertTruffleWorkaround(promise, errorMessage) {
  try {
    await promise;
  } catch (err) {
    expect(err.toString()).to.contain(errorMessage);
  }
};

exports.checkSuccessEthers = async function checkSuccessEthers(promise, errorMessage) {
  let receipt;
  try {
    receipt = await promise;
  } catch (err) {
    receipt = err;
  }

  if (receipt.status === 1) {
    return;
  }
  const txid = receipt.transactionHash;
  const tx = await exports.web3GetTransaction(txid);
  const response = await exports.web3GetRawCall({ from: tx.from, to: tx.to, data: tx.input, gas: tx.gas, value: tx.value });
  const reason = exports.extractReasonString(response);
  expect(receipt.status, `${errorMessage} with error ${reason}`).to.equal(1);
};

exports.getRandomString = function getRandomString(_length) {
  const length = _length || 7;
  let randString = "";
  while (randString.length < length) {
    randString += shortid.generate().replace(/_/g, "").toLowerCase();
  }
  return randString.slice(0, length);
};

exports.getTokenArgs = function getTokenArgs() {
  const name = asciiToHex(exports.getRandomString(5));
  const symbol = asciiToHex(exports.getRandomString(3));
  return [name, symbol, 18];
};

exports.currentBlockTime = async function currentBlockTime() {
  return helpers.time.latest();
};

exports.currentBlock = async function currentBlock() {
  const p = new Promise((resolve, reject) => {
    web3.eth.getBlock("latest", (err, res) => {
      if (err) {
        return reject(err);
      }
      return resolve(res);
    });
  });
  return p;
};

exports.getBlock = async function getBlock(blockNumber) {
  const p = new Promise((resolve, reject) => {
    web3.eth.getBlock(blockNumber, (err, res) => {
      if (err) {
        return reject(err);
      }
      return resolve(res);
    });
  });
  return p;
};

exports.getBlockTime = async function getBlockTime(blockNumber = "latest") {
  const p = new Promise((resolve, reject) => {
    web3.eth.getBlock(blockNumber, (err, res) => {
      if (err) {
        return reject(err);
      }
      return resolve(res.timestamp);
    });
  });
  return p;
};

function hexlifyAndPad(input) {
  let i = input;
  if (i.toString) {
    i = i.toString();
  }
  i = ethers.BigNumber.from(i);
  return ethers.utils.hexZeroPad(ethers.utils.hexlify(i), 32);
}

exports.expectEvent = async function expectEvent(tx, nameOrSig, args) {
  const matches = await eventMatches(tx, nameOrSig, args);
  if (matches.indexOf(true) === -1) {
    throw Error(`No matching event was found for ${nameOrSig} with args ${args}`);
  }
};

exports.expectNoEvent = async function expectNoEvent(tx, nameOrSig, args) {
  const matches = await eventMatches(tx, nameOrSig, args);
  if (matches.indexOf(true) !== -1) {
    throw Error(`A matching event was found for ${nameOrSig} with args ${args}`);
  }
};

async function eventMatches(tx, nameOrSig, args) {
  const re = /\((.*)\)/;
  let eventMatch;
  if (nameOrSig.match(re)) {
    // i.e. if the passed nameOrSig has () in it, we assume it's a signature
    const { rawLogs } = await tx.receipt;
    const canonicalSig = nameOrSig.replace(/ indexed/g, "");
    const topic = web3.utils.soliditySha3(canonicalSig);
    const events = rawLogs.filter((e) => e.topics[0] === topic);
    eventMatch = await Promise.all(
      events.map((e) => {
        // Set up an abi so we decode correctly, including indexed topics
        const event = e;
        const abi = [`event ${nameOrSig}`];
        const iface = new ethers.utils.Interface(abi);

        event.args = iface.parseLog(event).args;
        return eventMatchArgs(event, args);
      }),
    );
  } else {
    const { logs } = await tx;
    const events = logs.filter((e) => e.event === nameOrSig);
    eventMatch = await Promise.all(events.map((e) => eventMatchArgs(e, args)));
  }
  return eventMatch;
}

async function eventMatchArgs(event, args) {
  for (let i = 0; i < args.length; i += 1) {
    let arg = args[i];
    if (arg === null) {
      continue; // eslint-disable-line no-continue
    }
    if (arg.constructor.name === "BN" || event.args[i].constructor.name === "BN") {
      if (ethers.utils.isHexString(arg)) {
        arg = ethers.BigNumber.from(arg).toString();
      }
      if (arg.toString() !== event.args[i].toString()) {
        return false;
      }
    } else if (typeof arg === "object") {
      if (JSON.stringify(arg) !== JSON.stringify(event.args[i])) {
        return false;
      }
    } else if (typeof arg === "string" && !ethers.utils.isHexString(event.args[i])) {
      if (arg !== event.args[i]) {
        return false;
      }
    } else if (typeof arg === "boolean") {
      if (arg !== event.args[i]) {
        return false;
      }
    } else if (typeof arg === "number") {
      if (hexlifyAndPad(arg) !== hexlifyAndPad(event.args[i])) {
        return false;
      }
    } else if (typeof arg === "string" && arg.length <= 66) {
      if (hexlifyAndPad(arg) !== hexlifyAndPad(event.args[i])) {
        return false;
      }
    } else if (arg !== event.args[i]) {
      return false;
    }
  }
  return true;
}

exports.expectAllEvents = async function expectAllEvents(tx, eventNames) {
  const { logs } = await tx;
  const events = eventNames.every((eventName) => logs.find((e) => e.event === eventName));
  return expect(events).to.be.true;
};

exports.forwardTime = async function forwardTime(seconds, test, _web3provider) {
  const web3provider = _web3provider || web3.currentProvider;
  if (typeof seconds !== "number") {
    throw new Error("typeof seconds is not a number");
  }

  const client = await exports.web3GetClient();
  if (client.indexOf("Hardhat") !== -1) {
    return helpers.time.increase(seconds);
  }

  const p = new Promise((resolve, reject) => {
    if (client.indexOf("TestRPC") === -1 && client.indexOf("Hardhat") === -1) {
      resolve(test.skip());
    } else {
      // console.log(`Forwarding time with ${seconds}s ...`);
      web3provider.send(
        {
          jsonrpc: "2.0",
          method: "evm_increaseTime",
          params: [seconds],
          id: 0,
        },
        (err) => {
          if (err) {
            return reject(err);
          }
          return web3provider.send(
            {
              jsonrpc: "2.0",
              method: "evm_mine",
              params: [],
              id: 0,
            },
            (err2, res) => {
              if (err2) {
                return reject(err2);
              }
              return resolve(res);
            },
          );
        },
      );
    }
  });
  return p;
};

exports.forwardTimeTo = async function forwardTimeTo(timestamp) {
  return helpers.time.increaseTo(timestamp);
};

exports.mineBlock = async function mineBlock() {
  return helpers.mine();
};

exports.getHardhatAutomine = async function checkHardhatAutomine() {
  return new Promise((resolve, reject) => {
    web3.currentProvider.send(
      {
        jsonrpc: "2.0",
        method: "hardhat_getAutomine",
        params: [],
        id: new Date().getTime(),
      },
      (err, res) => {
        if (err) {
          return reject(err);
        }
        return resolve(Boolean(res.result));
      },
    );
  });
};

exports.snapshot = async function snapshot(provider) {
  return new Promise((resolve, reject) => {
    provider.send(
      {
        jsonrpc: "2.0",
        method: "evm_snapshot",
        params: [],
        id: new Date().getTime(),
      },
      (err, res) => {
        if (err) {
          return reject(err);
        }
        return resolve(res.result);
      },
    );
  });
};

exports.revert = async function revert(provider, snapshotId) {
  return new Promise((resolve, reject) => {
    provider.send(
      {
        jsonrpc: "2.0",
        method: "evm_revert",
        params: [snapshotId],
        id: new Date().getTime(),
      },
      (err) => {
        if (err) {
          return reject(err);
        }
        return resolve();
      },
    );
  });
};

exports.stopMining = async function stopMining() {
  const client = await exports.web3GetClient();
  if (client.indexOf("Hardhat") !== -1) {
    return new Promise((resolve, reject) => {
      web3.currentProvider.send(
        {
          jsonrpc: "2.0",
          method: "evm_setAutomine",
          params: [false],
          id: new Date().getTime(),
        },
        async (err) => {
          if (err) {
            return reject(err);
          }
          // Wait until actually reports that it's stopped mining
          while (await exports.getHardhatAutomine()) {
            await exports.sleep(1000);
          }
          return resolve();
        },
      );
    });
  }

  return new Promise((resolve, reject) => {
    web3.currentProvider.send(
      {
        jsonrpc: "2.0",
        method: "miner_stop",
        params: [],
        id: new Date().getTime(),
      },
      (err) => {
        if (err) {
          return reject(err);
        }
        return resolve();
      },
    );
  });
};

exports.startMining = async function startMining() {
  const client = await exports.web3GetClient();
  if (client.indexOf("Hardhat") !== -1) {
    return new Promise((resolve, reject) => {
      web3.currentProvider.send(
        {
          jsonrpc: "2.0",
          method: "evm_setAutomine",
          params: [true],
          id: new Date().getTime(),
        },
        (err) => {
          if (err) {
            return reject(err);
          }
          return resolve();
        },
      );
    });
  }

  return new Promise((resolve, reject) => {
    web3.currentProvider.send(
      {
        jsonrpc: "2.0",
        method: "miner_start",
        params: [],
        id: new Date().getTime(),
      },
      (err) => {
        if (err) {
          return reject(err);
        }
        return resolve();
      },
    );
  });
};

exports.makeTxAtTimestamp = async function makeTxAtTimestamp(f, args, timestamp) {
  await helpers.time.setNextBlockTimestamp(timestamp);
  return f(...args);
};

exports.bnSqrt = function bnSqrt(bn, isGreater) {
  let a = bn.addn(1).divn(2);
  let b = bn;
  while (a.lt(b)) {
    b = a;
    a = bn.div(a).add(a).divn(2);
  }

  if (isGreater && b.mul(b).lt(bn)) {
    b = b.addn(1);
  }
  return b;
};

exports.makeReputationKey = function makeReputationKey(colonyAddress, skillBN, accountAddress = undefined) {
  if (!BN.isBN(skillBN)) {
    skillBN = new BN(skillBN.toString()); // eslint-disable-line no-param-reassign
  }
  let key = `0x`;
  key += `${new BN(colonyAddress.slice(2), 16).toString(16, 40)}`; // Colony address as bytes
  key += `${skillBN.toString(16, 64)}`; // SkillId as uint256
  if (accountAddress === undefined) {
    key += `${new BN(0, 16).toString(16, 40)}`; // Colony address as 0 bytes
  } else {
    key += `${new BN(accountAddress.slice(2), 16).toString(16, 40)}`; // User address as bytes
  }
  return key;
};

// Note: value can be anything with a `.toString()` method -- a string, number, or BN.
exports.makeReputationValue = function makeReputationValue(value, reputationId) {
  return `0x${new BN(value.toString()).toString(16, 64)}${new BN(reputationId).toString(16, 64)}`;
};

exports.getValidEntryNumber = async function getValidEntryNumber(colonyNetwork, account, hash, startingEntryNumber = 1) {
  const repCycle = await exports.getActiveRepCycle(colonyNetwork);

  const metaColonyAddress = await colonyNetwork.getMetaColony();
  const metaColony = await IColony.at(metaColonyAddress);
  const clnyAddress = await metaColony.getToken();

  // First, get user balance
  const tokenLockingAddress = await colonyNetwork.getTokenLocking();
  const tokenLocking = await ITokenLocking.at(tokenLockingAddress);
  const userLockInformation = await tokenLocking.getUserLock(clnyAddress, account);
  const userBalance = new BN(userLockInformation.balance);

  // What's the largest entry they can submit?
  const nIter = userBalance.div(MIN_STAKE);
  // Work out the target
  const constant = UINT256_MAX.divn(MINING_CYCLE_DURATION);
  const reputationMiningWindowOpenTimestamp = await repCycle.getReputationMiningWindowOpenTimestamp();

  // Iterate from `startingEntryNumber ` up until the largest entry, until we find one we can submit now
  // or return an error
  const timestamp = await exports.currentBlockTime();
  for (let i = startingEntryNumber; i <= nIter; i += 1) {
    const entryHash = await repCycle.getEntryHash(account, i, hash);
    const target = new BN(timestamp).sub(reputationMiningWindowOpenTimestamp).mul(constant);
    if (new BN(entryHash.slice(2), 16).lt(target)) {
      return i;
    }
  }
  return new Error("No valid submission found");
};

exports.submitAndForwardTimeToDispute = async function submitAndForwardTimeToDispute(clients, test) {
  // For there to be a dispute we need at least 2 competing submisssions
  expect(clients.length).to.be.above(1);

  await exports.forwardTime(MINING_CYCLE_DURATION / 2, test);
  for (let i = 0; i < clients.length; i += 1) {
    await clients[i].addLogContentsToReputationTree();
    await clients[i].submitRootHash();
  }
  await exports.forwardTime(MINING_CYCLE_DURATION / 2, test);

  // If there are multiple submissions, ensure they are all different
  const submissionsPromise = clients.map(async (client) => {
    const rootHash = await client.getRootHash();
    const nLeaves = await client.getRootHashNLeaves();
    const jrh = await client.justificationTree.getRootHash();
    return rootHash + nLeaves + jrh;
  });

  const submissions = await Promise.all(submissionsPromise);
  const uniqueSubmissions = [...new Set(submissions)];
  expect(submissions.length, "Submissions from clients are equal, surprisingly").to.be.equal(uniqueSubmissions.length);
};

exports.runBinarySearch = async function runBinarySearch(client1, client2, test) {
  // Loop while doing the binary search, checking we were successful at each point
  // Binary search will error when it is complete.
  let noError = true;
  while (noError) {
    await exports.forwardTime(CHALLENGE_RESPONSE_WINDOW_DURATION, test);
    try {
      await client1.respondToBinarySearchForChallenge();
    } catch (err) {
      noError = false;
    }

    try {
      await client2.respondToBinarySearchForChallenge();
    } catch (err) {
      noError = false;
    }
  }
};

exports.getActiveRepCycle = async function getActiveRepCycle(colonyNetwork) {
  const addr = await colonyNetwork.getReputationMiningCycle(true);
  const repCycle = await IReputationMiningCycle.at(addr);
  return repCycle;
};

exports.advanceMiningCycleNoContest = async function advanceMiningCycleNoContest({ colonyNetwork, client, minerAddress, test }) {
  await exports.forwardTime(MINING_CYCLE_DURATION + CHALLENGE_RESPONSE_WINDOW_DURATION, test);
  const repCycle = await exports.getActiveRepCycle(colonyNetwork);

  if (client !== undefined) {
    await client.addLogContentsToReputationTree();
    await client.submitRootHash();
    await client.confirmNewHash();
  } else {
    const accounts = await exports.web3GetAccounts();
    minerAddress = minerAddress || accounts[5]; // eslint-disable-line no-param-reassign
    try {
      await repCycle.submitRootHash("0x00", 0, "0x00", 1, { from: minerAddress });
    } catch (err) {
      console.log("advanceMiningCycleNoContest error thrown by .submitRootHash", err);
    }
    await repCycle.confirmNewHash(0, { from: minerAddress });
  }
};

exports.accommodateChallengeAndInvalidateHashViaTimeout = async function accommodateChallengeAndInvalidateHashViaTimeout(
  colonyNetwork,
  _test,
  client1,
) {
  const repCycle = await exports.getActiveRepCycle(colonyNetwork);
  const [round1, idx1] = await client1.getMySubmissionRoundAndIndex();
  // Make a submission from client1
  const submission1before = await repCycle.getReputationHashSubmission(client1.minerAddress);
  await exports.forwardTime(CHALLENGE_RESPONSE_WINDOW_DURATION, this);

  // Submit JRH for submission 1 if needed
  // We only do this if client2 is defined so that we test JRH submission in rounds other than round 0.
  if (submission1before.jrhNLeaves === "0") {
    await exports.checkSuccessEthers(client1.confirmJustificationRootHash(), "Client 1 was unable to confirmJustificationRootHash");
  } else {
    await exports.checkSuccessEthers(client1.respondToBinarySearchForChallenge(), "Client 1 was unable to respondToBinarySearchForChallenge");
  }

  // Timeout the other client
  await exports.forwardTime(CHALLENGE_RESPONSE_WINDOW_DURATION, this);

  const toInvalidateIdx = idx1.mod(2).eq(1) ? idx1.sub(1) : idx1.add(1);
  const accounts = await exports.web3GetAccounts();
  const minerAddress = accounts[5];

  return repCycle.invalidateHash(round1, toInvalidateIdx, { from: minerAddress });
};

exports.accommodateChallengeAndInvalidateHash = async function accommodateChallengeAndInvalidateHash(colonyNetwork, test, client1, client2, _errors) {
  let toInvalidateIdx;
  const repCycle = await exports.getActiveRepCycle(colonyNetwork);
  const [round1, idx1] = await client1.getMySubmissionRoundAndIndex();
  let errors = _errors;
  // Make sure our errors object has the minimum properties to not throw an 'cannot access property x of undefined' error
  if (!errors) {
    errors = {};
  }
  if (!errors.client1) {
    errors.client1 = {};
  }
  if (!errors.client2) {
    errors.client2 = {};
  }
  if (!errors.client1.respondToBinarySearchForChallenge) {
    errors.client1.respondToBinarySearchForChallenge = [];
  }
  if (!errors.client2.respondToBinarySearchForChallenge) {
    errors.client2.respondToBinarySearchForChallenge = [];
  }

  if (client2 !== undefined) {
    const [round2, idx2] = await client2.getMySubmissionRoundAndIndex();

    await navigateChallenge(colonyNetwork, client1, client2, errors);

    // Work out which submission is to be invalidated.
    const disputeRound1 = await repCycle.getDisputeRound(round1);
    const disputeRound2 = await repCycle.getDisputeRound(round2);
    const disputedEntry1 = disputeRound1[idx1];
    const disputedEntry2 = disputeRound2[idx2];

    if (new BN(disputedEntry1.challengeStepCompleted).gt(new BN(disputedEntry2.challengeStepCompleted))) {
      toInvalidateIdx = idx2;
    } else {
      // Note that if they're equal, they're both going to be invalidated, so we can call
      // either
      toInvalidateIdx = idx1;
    }
    // Forward time, so that whichever has failed to respond by now has timed out.
    await exports.forwardTime(CHALLENGE_RESPONSE_WINDOW_DURATION * 2, test); // First window is the response window, second window is the invalidate window
  } else {
    toInvalidateIdx = idx1.mod(2).eq(1) ? idx1.sub(1) : idx1.add(1);
  }
  await exports.forwardTime(CHALLENGE_RESPONSE_WINDOW_DURATION + 1, this);

  const signingAddress = await client1.realWallet.getAddress();
  return repCycle.invalidateHash(round1, toInvalidateIdx, { from: signingAddress });
};

async function navigateChallenge(colonyNetwork, client1, client2, errors) {
  const repCycle = await exports.getActiveRepCycle(colonyNetwork);
  const [round1, idx1] = await client1.getMySubmissionRoundAndIndex();
  const submission1before = await repCycle.getReputationHashSubmission(client1.minerAddress);

  await exports.forwardTime(CHALLENGE_RESPONSE_WINDOW_DURATION);

  // Submit JRH for submission 1 if needed
  // We only do this if client2 is defined so that we test JRH submission in rounds other than round 0.
  if (submission1before.jrhNLeaves === "0") {
    if (errors.client1.confirmJustificationRootHash) {
      await exports.checkErrorRevertEthers(client1.confirmJustificationRootHash(), errors.client1.confirmJustificationRootHash);
    } else {
      await exports.checkSuccessEthers(client1.confirmJustificationRootHash(), "Client 1 failed unexpectedly on confirmJustificationRootHash");
    }
  }

  const [round2, idx2] = await client2.getMySubmissionRoundAndIndex();
  expect(round1.eq(round2), "Clients do not have submissions in the same round").to.be.true;
  const submission2before = await repCycle.getReputationHashSubmission(client2.minerAddress);
  expect(
    idx1.sub(idx2).pow(2).eq(1), // eslint-disable-line prettier/prettier
    "Clients are not facing each other in this round",
  ).to.be.true;

  await exports.forwardTime(CHALLENGE_RESPONSE_WINDOW_DURATION);

  if (submission2before.jrhNLeaves === "0") {
    if (errors.client2.confirmJustificationRootHash) {
      await exports.checkErrorRevertEthers(client2.confirmJustificationRootHash(), errors.client2.confirmJustificationRootHash);
    } else {
      await exports.checkSuccessEthers(client2.confirmJustificationRootHash(), "Client 2 failed unexpectedly on confirmJustificationRootHash");
    }
  }

  // i.e. if we had errors here, we must have seen then when we expected. Everything beyond here will just fail, so short-circuit to
  // the invalidation step
  if (errors.client1.confirmJustificationRootHash || errors.client2.confirmJustificationRootHash) {
    return;
  }
  let disputeRound = await repCycle.getDisputeRound(round1);
  let submission1 = disputeRound[idx1];
  let binarySearchStep = -1;
  let binarySearchError = false;
  while (submission1.lowerBound !== submission1.upperBound && binarySearchError === false) {
    await exports.forwardTime(CHALLENGE_RESPONSE_WINDOW_DURATION);
    binarySearchStep += 1;
    if (errors.client1.respondToBinarySearchForChallenge[binarySearchStep]) {
      await exports.checkErrorRevertEthers(
        client1.respondToBinarySearchForChallenge(),
        errors.client1.respondToBinarySearchForChallenge[binarySearchStep],
      );
      binarySearchError = true;
    } else {
      await exports.checkSuccessEthers(
        client1.respondToBinarySearchForChallenge(),
        `Client 1 failed unexpectedly on respondToBinarySearchForChallenge${binarySearchStep}`,
      );
    }
    if (errors.client2.respondToBinarySearchForChallenge[binarySearchStep]) {
      await exports.checkErrorRevertEthers(
        client2.respondToBinarySearchForChallenge(),
        errors.client2.respondToBinarySearchForChallenge[binarySearchStep],
      );
      binarySearchError = true;
    } else {
      await exports.checkSuccessEthers(
        client2.respondToBinarySearchForChallenge(),
        `Client2 failed unexpectedly on respondToBinarySearchForChallenge${binarySearchStep}`,
      );
    }
    disputeRound = await repCycle.getDisputeRound(round1);
    submission1 = disputeRound[idx1];
  }

  if (errors.client1.respondToBinarySearchForChallenge[binarySearchStep] || errors.client2.respondToBinarySearchForChallenge[binarySearchStep]) {
    return;
  }

  await exports.forwardTime(CHALLENGE_RESPONSE_WINDOW_DURATION);

  if (errors.client1.confirmBinarySearchResult) {
    await exports.checkErrorRevertEthers(client1.confirmBinarySearchResult(), errors.client1.confirmBinarySearchResult);
  } else {
    await exports.checkSuccessEthers(client1.confirmBinarySearchResult(), "Client 1 failed unexpectedly on confirmBinarySearchResult");
  }
  if (errors.client2.confirmBinarySearchResult) {
    await exports.checkErrorRevertEthers(client2.confirmBinarySearchResult(), errors.client2.confirmBinarySearchResult);
  } else {
    await exports.checkSuccessEthers(client2.confirmBinarySearchResult(), "Client 2 failed unexpectedly on confirmBinarySearchResult");
  }

  if (errors.client1.confirmBinarySearchResult || errors.client2.confirmBinarySearchResult) {
    return;
  }

  await exports.forwardTime(CHALLENGE_RESPONSE_WINDOW_DURATION);

  // Respond to the challenge - usually, only one of these should work.
  // If both work, then the starting reputation is 0 and one client is lying
  // about whether the key already exists.
  if (errors.client1.respondToChallenge) {
    await exports.checkErrorRevertEthers(client1.respondToChallenge(), errors.client1.respondToChallenge);
  } else {
    await exports.checkSuccessEthers(client1.respondToChallenge(), "Client 1 failed unexpectedly on respondToChallenge");
  }
  if (errors.client2.respondToChallenge) {
    await exports.checkErrorRevertEthers(client2.respondToChallenge(), errors.client2.respondToChallenge);
  } else {
    await exports.checkSuccessEthers(client2.respondToChallenge(), "Client 2 failed unexpectedly on respondToChallenge");
  }
}

exports.finishReputationMiningCycle = async function finishReputationMiningCycle(colonyNetwork, test) {
  // Finish the current cycle. Can only do this at the start of a new cycle, if anyone has submitted a hash in this current cycle.
  const repCycle = await exports.getActiveRepCycle(colonyNetwork);
  const nUniqueSubmittedHashes = await repCycle.getNUniqueSubmittedHashes();

  if (nUniqueSubmittedHashes.gtn(0)) {
    const nInvalidatedHashes = await repCycle.getNInvalidatedHashes();
    if (nUniqueSubmittedHashes.sub(nInvalidatedHashes).eqn(1)) {
      const roundNumber = nUniqueSubmittedHashes.eqn(1) ? 0 : 1; // Not a general solution - only works for one or two submissions.
      const disputeRound = await repCycle.getDisputeRound(roundNumber);
      const timestamp = disputeRound[0].lastResponseTimestamp;
      await exports.forwardTimeTo(parseInt(timestamp, 10) + MINING_CYCLE_DURATION, test);

      const accounts = await exports.web3GetAccounts();
      const minerAddress = accounts[5];

      await repCycle.confirmNewHash(roundNumber, { from: minerAddress });
      // But for now, that's okay.
    } else {
      // We shouldn't get here. If this fires during a test, you haven't finished writing the test.
      console.log("We're mid dispute process, and can't untangle from here");
      // process.exit(1);
      return false;
    }
  }

  return true;
};

exports.withdrawAllMinerStakes = async function withdrawAllMinerStakes(colonyNetwork) {
  const tokenLockingAddress = await colonyNetwork.getTokenLocking();
  const tokenLocking = await ITokenLocking.at(tokenLockingAddress);
  const metaColonyAddress = await colonyNetwork.getMetaColony();
  const metaColony = await IMetaColony.at(metaColonyAddress);
  const clnyAddress = await metaColony.getToken();
  const clny = await Token.at(clnyAddress);

  const accounts = await exports.web3GetAccounts();
  await Promise.all(
    accounts.map(async (user) => {
      const info = await tokenLocking.getUserLock(clny.address, user);
      const stakedBalance = new BN(info.balance);

      if (stakedBalance.gt(new BN(0))) {
        if (user === accounts[5]) {
          expect(stakedBalance.gte(DEFAULT_STAKE), "Insufficient stake for MINER1").to.be.true;
          if (stakedBalance.gt(DEFAULT_STAKE)) {
            await tokenLocking.withdraw(clny.address, stakedBalance.sub(DEFAULT_STAKE), { from: user });
          }
        } else {
          await tokenLocking.withdraw(clny.address, stakedBalance, { from: user });
        }
      }

      const userBalance = await clny.balanceOf(user);
      if (userBalance.gt(new BN(0))) {
        await clny.burn(userBalance, { from: user });
      }
    }),
  );
};

exports.removeSubdomainLimit = async function removeSubdomainLimit(colonyNetwork) {
  // Replace addDomain with the addDomain implementation with no restrictions on depth of subdomains
  const noLimitSubdomains = await NoLimitSubdomains.new();
  const latestVersion = await colonyNetwork.getCurrentColonyVersion();
  const resolverAddress = await colonyNetwork.getColonyVersionResolver(latestVersion);
  const resolver = await Resolver.at(resolverAddress);
  await resolver.register("addDomain(uint256,uint256,uint256)", noLimitSubdomains.address);
};

exports.restoreSubdomainLimit = async function restoreSubdomainLimit(colonyNetwork) {
  const originalSubdomains = await ColonyDomains.new();
  const latestVersion = await colonyNetwork.getCurrentColonyVersion();
  const resolverAddress = await colonyNetwork.getColonyVersionResolver(latestVersion);
  const resolver = await Resolver.at(resolverAddress);
  await resolver.register("addDomain(uint256,uint256,uint256)", originalSubdomains.address);
};

exports.getChildSkillIndex = async function getChildSkillIndex(colonyNetwork, colony, _parentDomainId, _childDomainId) {
  const parentDomainId = new BN(_parentDomainId);
  const childDomainId = new BN(_childDomainId);

  if (parentDomainId.eq(childDomainId)) {
    return UINT256_MAX;
  }

  const parentDomain = await colony.getDomain(parentDomainId);
  const childDomain = await colony.getDomain(childDomainId);

  const parentDomainSkill = await colonyNetwork.getSkill(parentDomain.skillId);
  for (let i = 0; i < parentDomainSkill.children.length; i += 1) {
    if (parentDomainSkill.children[i] === childDomain.skillId) {
      return i;
    }
  }
  throw Error("Supplied child domain is not a child of the supplied parent domain");
};

exports.getColonyEditable = async function getColonyEditable(colony, colonyNetwork) {
  const colonyVersion = await colony.version();
  const colonyResolverAddress = await colonyNetwork.getColonyVersionResolver(colonyVersion);
  const colonyResolver = await Resolver.at(colonyResolverAddress);
  const contractEditing = await ContractEditing.new();
  await colonyResolver.register("setStorageSlot(uint256,bytes32)", contractEditing.address);
  const colonyUnderRecovery = await ContractEditing.at(colony.address);
  return colonyUnderRecovery;
};

exports.getColonyNetworkEditable = async function getColonyNetworkEditable(colonyNetwork) {
  const networkAsEtherRouter = await EtherRouter.at(colonyNetwork.address);
  const resolverAddress = await networkAsEtherRouter.resolver();
  const colonyNetworkResolver = await Resolver.at(resolverAddress);
  const contractEditing = await ContractEditing.new();
  await colonyNetworkResolver.register("setStorageSlot(uint256,bytes32)", contractEditing.address);
  const colonyNetworkEditable = await ContractEditing.at(colonyNetwork.address);
  return colonyNetworkEditable;
};

exports.getWaitForNSubmissionsPromise = async function getWaitForNSubmissionsPromise(repCycleEthers, rootHash, nLeaves, jrh, n) {
  return new Promise(function (resolve, reject) {
    repCycleEthers.on("ReputationRootHashSubmitted", async (_miner, _hash, _nLeaves, _jrh, _entryIndex, event) => {
      let nSubmissions;
      // We want to see when our hash hits N submissions
      // If we've passed in our hash, we check how many submissions that hash has
      // If not, we're waiting for N submissions from any hash
      if (rootHash) {
        nSubmissions = await repCycleEthers.getNSubmissionsForHash(rootHash, nLeaves, jrh);
      } else {
        nSubmissions = await repCycleEthers.getNSubmissionsForHash(_hash, _nLeaves, _jrh);
      }
      if (nSubmissions.toNumber() >= n) {
        event.removeListener();
        resolve();
      } else {
        await exports.mineBlock();
      }
    });

    // After 60s, we throw a timeout error
    setTimeout(() => {
      reject(new Error("Timeout while waiting for 12 hash submissions"));
    }, 60 * 1000);
  });
};

exports.getMiningCycleCompletePromise = async function getMiningCycleCompletePromise(colonyNetworkEthers, oldHash, expectedHash) {
  return new Promise(function (resolve, reject) {
    colonyNetworkEthers.on("ReputationMiningCycleComplete", async (_hash, _nLeaves, event) => {
      const colonyNetwork = await IColonyNetwork.at(colonyNetworkEthers.address);
      const newHash = await colonyNetwork.getReputationRootHash();
      if (oldHash) {
        expect(newHash).to.not.equal(oldHash, "The old and new hashes are the same");
      }
      if (expectedHash) {
        expect(newHash).to.equal(expectedHash, "The network root hash doesn't match the one submitted");
      }
      event.removeListener();
      resolve();
    });

    // After 30s, we throw a timeout error
    setTimeout(() => {
      reject(new Error("ERROR: timeout while waiting for confirming hash"));
    }, 30 * 1000);
  });
};

exports.encodeTxData = async function encodeTxData(colony, functionName, args) {
  const convertedArgs = [];
  args.forEach((arg) => {
    if (Number.isInteger(arg)) {
      const convertedArg = ethers.BigNumber.from(arg);
      convertedArgs.push(convertedArg);
    } else if (isBN(arg) || BigNumber.isBigNumber(arg)) {
      // Can use isBigNumber from utils once https://github.com/ethereum/web3.js/issues/2835 sorted
      const convertedArg = ethers.BigNumber.from(arg.toString());
      convertedArgs.push(convertedArg);
    } else {
      convertedArgs.push(arg);
    }
  });

  const txData = await colony.contract.methods[functionName](...convertedArgs).encodeABI();
  return txData;
};

exports.getRewardClaimSquareRootsAndProofs = async function getRewardClaimSquareRootsAndProofs(client, tokenLocking, colony, payoutId, userAddress) {
  const payout = await colony.getRewardPayoutInfo(payoutId);

  const squareRoots = [0, 0, 0, 0, 0, 0, 0];

  const rootDomain = await colony.getDomain(1);
  const rootDomainSkill = rootDomain.skillId;

  const userReputationKey = exports.makeReputationKey(colony.address, rootDomainSkill, userAddress);
  const userProof = await client.getReputationProofObject(userReputationKey);

  squareRoots[0] = exports.bnSqrt(new BN(userProof.reputation.slice(2), 16));

  const colonyTokenAddress = await colony.getToken();

  const lock = await tokenLocking.getUserLock(colonyTokenAddress, userAddress);
  squareRoots[1] = exports.bnSqrt(new BN(lock.balance, 10));

  const colonyWideReputationKey = exports.makeReputationKey(colony.address, rootDomainSkill);
  const colonyProof = await client.getReputationProofObject(colonyWideReputationKey);
  squareRoots[2] = exports.bnSqrt(new BN(colonyProof.reputation.slice(2), 16), true);

  squareRoots[3] = exports.bnSqrt(new BN(payout.totalTokens, 10), true);

  squareRoots[4] = exports.bnSqrt(squareRoots[0].mul(squareRoots[1])); // Numerator
  squareRoots[5] = exports.bnSqrt(squareRoots[2].mul(squareRoots[3]), true); // Denominator

  squareRoots[6] = exports.bnSqrt(new BN(payout.amount, 10));

  return { squareRoots, userProof };
};

exports.bn2bytes32 = function bn2bytes32(x, size = 64) {
  return `0x${x.toString(16, size)}`;
};

exports.rolesToBytes32 = function rolesToBytes32(roles) {
  return `0x${new BN(roles.map((role) => new BN(1).shln(role)).reduce((a, b) => a.or(b), new BN(0))).toString(16, 64)}`;
};

exports.sleep = function sleep(ms) {
  return new Promise((resolve) => {
    setTimeout(resolve, ms);
  });
};

exports.upgradeColonyTo = async function (colony, _version) {
  const version = new BN(_version);
  let currentVersion = await colony.version();
  while (currentVersion.ltn(version)) {
    await colony.upgrade(currentVersion.addn(1));
    currentVersion = await colony.version();
  }
};

exports.isMainnet = async function isMainnet() {
  const chainId = await exports.web3GetChainId();
  return chainId === MAINNET_CHAINID || chainId === FORKED_MAINNET_CHAINID;
};

exports.isXdai = async function isXdai() {
  const chainId = await exports.web3GetChainId();
  return chainId === XDAI_CHAINID || chainId === FORKED_XDAI_CHAINID;
};

class TestAdapter {
  constructor() {
    this.outputs = [];
  }

  // eslint-disable-next-line class-methods-use-this
  error(line) {
    console.log(line);
  }

  log(line) {
    this.outputs.push(line);
  }
}

exports.TestAdapter = TestAdapter;<|MERGE_RESOLUTION|>--- conflicted
+++ resolved
@@ -1,4 +1,4 @@
-/* globals artifacts */
+/* globals artifacts, hre */
 const ChainId = artifacts.require("ChainId");
 const shortid = require("shortid");
 const chai = require("chai");
@@ -131,7 +131,6 @@
   });
 };
 
-<<<<<<< HEAD
 exports.getChainId = async function getChainId() {
   const c = await ChainId.new();
   const chainId = await c.getChainId();
@@ -154,8 +153,6 @@
   });
 };
 
-=======
->>>>>>> 22852039
 exports.web3GetRawCall = function web3GetRawCall(params, blockTag) {
   const packet = {
     jsonrpc: "2.0",
@@ -230,7 +227,7 @@
   } catch (err) {
     const txid = err.transactionHash;
 
-    const TRUFFLE_PORT = process.env.SOLIDITY_COVERAGE ? 8555 : 8545;
+    const TRUFFLE_PORT = hre.__SOLIDITY_COVERAGE_RUNNING ? 8555 : 8545;
     const OTHER_RPC_PORT = 8546;
 
     let provider = new ethers.providers.JsonRpcProvider(`http://127.0.0.1:${TRUFFLE_PORT}`);
@@ -444,15 +441,22 @@
 };
 
 exports.forwardTime = async function forwardTime(seconds, test, _web3provider) {
-  const web3provider = _web3provider || web3.currentProvider;
   if (typeof seconds !== "number") {
     throw new Error("typeof seconds is not a number");
   }
 
+  if (!_web3provider) {
+    const client = await exports.web3GetClient();
+    if (client.indexOf("Hardhat") !== -1) {
+      return helpers.time.increase(seconds);
+    }
+  }
+
+  const web3provider = _web3provider || web3.currentProvider;
+  // eslint-disable-next-line no-warning-comments
+  // FIXME: not strictly correct, but it's late.
+  // Should really call the rpc node with web3provider.send
   const client = await exports.web3GetClient();
-  if (client.indexOf("Hardhat") !== -1) {
-    return helpers.time.increase(seconds);
-  }
 
   const p = new Promise((resolve, reject) => {
     if (client.indexOf("TestRPC") === -1 && client.indexOf("Hardhat") === -1) {
