LATEST_RELEASE=`curl --silent "https://api.github.com/repos/joinColony/colonyNetwork/releases/latest" | grep -Po '"tag_name": "\K.*?(?=")'`

NO_COMMENT_REGEX="^[ \t]*[^\/ \t][^\/ \t].*$"

# Are there changes in the colony contract?
N=`git diff --cached --name-only -G"$NO_COMMENT_REGEX" $LATEST_RELEASE contracts/colony/ | wc -l`

version_from_commit() {
	COMMIT=$1;
	FILE=$2;
	VERSION="$(git show $COMMIT:$FILE | grep 'function version() public pure returns (uint256 colonyVersion) { return ' | sed 's/function version() public pure returns (uint256 colonyVersion) { return //' | sed 's/; }//' | sed 's/ //g')"
	echo $VERSION
}

version_from_commit_extensions() {
	COMMIT=$1;
	FILE=$2;
	VERSION="$(git show $COMMIT:$FILE | grep -A1 'function version() public' | tail -n 1 | sed 's/return //g' | sed 's/;//g' )"
	echo $VERSION
}

STATUS=0

if [ $N -ne 0 ]; then
	# We need to check if we've bumped the version
	# What version does the latest release have
	oldVersion="$(version_from_commit $LATEST_RELEASE 'contracts/colony/Colony.sol')"

	# What version does the staged version have?
	newVersion="$(version_from_commit '' 'contracts/colony/Colony.sol')"

	if [ $newVersion -eq $oldVersion ]; then
		echo "Version not bumped for Colony.sol when it should be"
		STATUS=1;
	fi
fi

# Now the same for the extensions
for file in $(git diff --cached --name-only -G"$NO_COMMENT_REGEX" $LATEST_RELEASE | grep -E 'contracts/extensions/')
do
	if [ $file = "contracts/extensions/ColonyExtension.sol" ]; then
		continue
	fi

	if [ $file = "contracts/extensions/IColonyExtension.sol" ]; then
		continue
	fi

	if [ $file = "contracts/extensions/ColonyExtensionMeta.sol" ]; then
		continue
	fi

<<<<<<< HEAD
	if git show $LATEST_RELEASE:$file > /dev/null 2>&1 ; then

		oldVersion="$(version_from_commit_extensions $LATEST_RELEASE $file)"

=======
	if [ $file = "contracts/extensions/votingReputation/VotingReputationDataTypes.sol" ]; then
		continue
	fi

	if [ $file = "contracts/extensions/votingReputation/VotingReputationMisalignedRecovery.sol" ]; then
		continue
	fi

	if [ $file = "contracts/extensions/votingReputation/IVotingReputation.sol" ]; then
		continue
	fi

	if git show $LATEST_RELEASE:$file > /dev/null 2>&1 ; then

		oldVersion="$(version_from_commit_extensions $LATEST_RELEASE $file)"

>>>>>>> f861050c
		# What version does the staged version have?
		newVersion="$(version_from_commit_extensions '' $file)"

		if [ $newVersion -eq $oldVersion ]; then
			echo "Version not bumped for $file when it should be"
			STATUS=1;
		fi
	else
		echo "$file is new, and doesn't exist in latest release; skipping."
	fi

done

exit $STATUS<|MERGE_RESOLUTION|>--- conflicted
+++ resolved
@@ -50,12 +50,6 @@
 		continue
 	fi
 
-<<<<<<< HEAD
-	if git show $LATEST_RELEASE:$file > /dev/null 2>&1 ; then
-
-		oldVersion="$(version_from_commit_extensions $LATEST_RELEASE $file)"
-
-=======
 	if [ $file = "contracts/extensions/votingReputation/VotingReputationDataTypes.sol" ]; then
 		continue
 	fi
@@ -72,7 +66,6 @@
 
 		oldVersion="$(version_from_commit_extensions $LATEST_RELEASE $file)"
 
->>>>>>> f861050c
 		# What version does the staged version have?
 		newVersion="$(version_from_commit_extensions '' $file)"
 
