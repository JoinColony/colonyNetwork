--- conflicted
+++ resolved
@@ -230,11 +230,7 @@
     const repCycle = await getActiveRepCycle(colonyNetwork);
     await forwardTime(MINING_CYCLE_DURATION, this);
     await repCycle.submitRootHash(rootHash, 0, "0x00", 10, { from: MINER });
-<<<<<<< HEAD
-    await forwardTime(SUBMITTER_ONLY_WINDOW + 1, this);
-=======
     await forwardTime(CHALLENGE_RESPONSE_WINDOW_DURATION + 1, this);
->>>>>>> 87509cec
     await repCycle.confirmNewHash(0, { from: MINER });
   });
 
@@ -1064,11 +1060,7 @@
 
       const repCycle = await getActiveRepCycle(colonyNetwork);
       await repCycle.submitRootHash(rootHash, 0, "0x00", 10, { from: MINER });
-<<<<<<< HEAD
-      await forwardTime(SUBMITTER_ONLY_WINDOW + 1, this);
-=======
       await forwardTime(CHALLENGE_RESPONSE_WINDOW_DURATION + 1, this);
->>>>>>> 87509cec
       await repCycle.confirmNewHash(0, { from: MINER });
 
       // Create new motion with new reputation state
