--- conflicted
+++ resolved
@@ -165,11 +165,7 @@
       await accommodateChallengeAndInvalidateHash(colonyNetwork, this, goodClient, badClient, {
         client2: { respondToChallenge: "colony-reputation-mining-adjacent-origin-not-adjacent-or-already-exists" },
       });
-<<<<<<< HEAD
-      await forwardTime(SUBMITTER_ONLY_WINDOW + 1, this);
-=======
-      await forwardTime(CHALLENGE_RESPONSE_WINDOW_DURATION + 1, this);
->>>>>>> 87509cec
+      await forwardTime(CHALLENGE_RESPONSE_WINDOW_DURATION + 1, this);
       await repCycle.confirmNewHash(1, { from: MINER1 });
       const acceptedHash = await colonyNetwork.getReputationRootHash();
 
@@ -237,11 +233,7 @@
         client2: { respondToChallenge: "colony-reputation-mining-adjacent-child-not-adjacent-or-already-exists" },
       });
 
-<<<<<<< HEAD
-      await forwardTime(SUBMITTER_ONLY_WINDOW + 1, this);
-=======
-      await forwardTime(CHALLENGE_RESPONSE_WINDOW_DURATION + 1, this);
->>>>>>> 87509cec
+      await forwardTime(CHALLENGE_RESPONSE_WINDOW_DURATION + 1, this);
       await repCycle.confirmNewHash(1, { from: MINER1 });
       const acceptedHash = await colonyNetwork.getReputationRootHash();
       const righthash = await goodClient.getRootHash();
@@ -309,11 +301,7 @@
         client2: { respondToChallenge: "colony-reputation-mining-decreased-reputation-value-incorrect" },
       });
 
-<<<<<<< HEAD
-      await forwardTime(SUBMITTER_ONLY_WINDOW + 1, this);
-=======
-      await forwardTime(CHALLENGE_RESPONSE_WINDOW_DURATION + 1, this);
->>>>>>> 87509cec
+      await forwardTime(CHALLENGE_RESPONSE_WINDOW_DURATION + 1, this);
       await repCycle.confirmNewHash(1, { from: MINER1 });
       const acceptedHash = await colonyNetwork.getReputationRootHash();
       const righthash = await goodClient.getRootHash();
@@ -384,11 +372,7 @@
       await goodClient.respondToChallenge();
       await forwardTime(MINING_CYCLE_DURATION / 6, this);
       await repCycle.invalidateHash(0, 1, { from: MINER1 });
-<<<<<<< HEAD
-      await forwardTime(SUBMITTER_ONLY_WINDOW + 1, this);
-=======
-      await forwardTime(CHALLENGE_RESPONSE_WINDOW_DURATION + 1, this);
->>>>>>> 87509cec
+      await forwardTime(CHALLENGE_RESPONSE_WINDOW_DURATION + 1, this);
       await repCycle.confirmNewHash(1, { from: MINER1 });
       const acceptedHash = await colonyNetwork.getReputationRootHash();
       const righthash = await goodClient.getRootHash();
@@ -474,11 +458,7 @@
       await goodClient.respondToChallenge();
       await forwardTime(MINING_CYCLE_DURATION / 6, this);
       await repCycle.invalidateHash(0, 1, { from: MINER1 });
-<<<<<<< HEAD
-      await forwardTime(SUBMITTER_ONLY_WINDOW + 1, this);
-=======
-      await forwardTime(CHALLENGE_RESPONSE_WINDOW_DURATION + 1, this);
->>>>>>> 87509cec
+      await forwardTime(CHALLENGE_RESPONSE_WINDOW_DURATION + 1, this);
       await repCycle.confirmNewHash(1, { from: MINER1 });
       const acceptedHash = await colonyNetwork.getReputationRootHash();
       const righthash = await goodClient.getRootHash();
@@ -584,11 +564,7 @@
       await goodClient.respondToChallenge();
       await forwardTime(MINING_CYCLE_DURATION / 6, this);
       await repCycle.invalidateHash(0, 1, { from: MINER1 });
-<<<<<<< HEAD
-      await forwardTime(SUBMITTER_ONLY_WINDOW + 1, this);
-=======
-      await forwardTime(CHALLENGE_RESPONSE_WINDOW_DURATION + 1, this);
->>>>>>> 87509cec
+      await forwardTime(CHALLENGE_RESPONSE_WINDOW_DURATION + 1, this);
       await repCycle.confirmNewHash(1, { from: MINER1 });
     });
 
@@ -648,11 +624,7 @@
       await accommodateChallengeAndInvalidateHash(colonyNetwork, this, goodClient, badClient, {
         client2: { respondToChallenge: "colony-reputation-mining-decreased-reputation-value-incorrect" },
       });
-<<<<<<< HEAD
-      await forwardTime(SUBMITTER_ONLY_WINDOW + 1, this);
-=======
-      await forwardTime(CHALLENGE_RESPONSE_WINDOW_DURATION + 1, this);
->>>>>>> 87509cec
+      await forwardTime(CHALLENGE_RESPONSE_WINDOW_DURATION + 1, this);
       await repCycle.confirmNewHash(1, { from: MINER1 });
     });
   });
@@ -724,11 +696,7 @@
       await accommodateChallengeAndInvalidateHash(colonyNetwork, this, goodClient, badClient, {
         client2: { respondToChallenge: "colony-reputation-mining-origin-user-incorrect" },
       });
-<<<<<<< HEAD
-      await forwardTime(SUBMITTER_ONLY_WINDOW + 1, this);
-=======
-      await forwardTime(CHALLENGE_RESPONSE_WINDOW_DURATION + 1, this);
->>>>>>> 87509cec
+      await forwardTime(CHALLENGE_RESPONSE_WINDOW_DURATION + 1, this);
       await repCycle.confirmNewHash(1, { from: MINER1 });
     });
 
@@ -786,11 +754,7 @@
       await accommodateChallengeAndInvalidateHash(colonyNetwork, this, goodClient, badClient, {
         client2: { respondToChallenge: "colony-reputation-mining-decreased-reputation-value-incorrect" },
       });
-<<<<<<< HEAD
-      await forwardTime(SUBMITTER_ONLY_WINDOW + 1, this);
-=======
-      await forwardTime(CHALLENGE_RESPONSE_WINDOW_DURATION + 1, this);
->>>>>>> 87509cec
+      await forwardTime(CHALLENGE_RESPONSE_WINDOW_DURATION + 1, this);
       await repCycle.confirmNewHash(1, { from: MINER1 });
     });
 
@@ -847,11 +811,7 @@
       await accommodateChallengeAndInvalidateHash(colonyNetwork, this, goodClient, badClient, {
         client2: { respondToChallenge: "colony-reputation-mining-decreased-reputation-value-incorrect" },
       });
-<<<<<<< HEAD
-      await forwardTime(SUBMITTER_ONLY_WINDOW + 1, this);
-=======
-      await forwardTime(CHALLENGE_RESPONSE_WINDOW_DURATION + 1, this);
->>>>>>> 87509cec
+      await forwardTime(CHALLENGE_RESPONSE_WINDOW_DURATION + 1, this);
       await repCycle.confirmNewHash(1, { from: MINER1 });
     });
 
@@ -896,11 +856,7 @@
       await accommodateChallengeAndInvalidateHash(colonyNetwork, this, goodClient, badClient, {
         client2: { respondToChallenge: "colony-reputation-mining-decreased-reputation-value-incorrect" },
       });
-<<<<<<< HEAD
-      await forwardTime(SUBMITTER_ONLY_WINDOW + 1, this);
-=======
-      await forwardTime(CHALLENGE_RESPONSE_WINDOW_DURATION + 1, this);
->>>>>>> 87509cec
+      await forwardTime(CHALLENGE_RESPONSE_WINDOW_DURATION + 1, this);
       await repCycle.confirmNewHash(1, { from: MINER1 });
     });
   });
@@ -959,11 +915,7 @@
       await accommodateChallengeAndInvalidateHash(colonyNetwork, this, goodClient, badClient, {
         client2: { respondToChallenge: "colony-reputation-mining-decreased-reputation-value-incorrect" },
       });
-<<<<<<< HEAD
-      await forwardTime(SUBMITTER_ONLY_WINDOW + 1, this);
-=======
-      await forwardTime(CHALLENGE_RESPONSE_WINDOW_DURATION + 1, this);
->>>>>>> 87509cec
+      await forwardTime(CHALLENGE_RESPONSE_WINDOW_DURATION + 1, this);
       await repCycle.confirmNewHash(1, { from: MINER1 });
     });
 
@@ -1021,11 +973,7 @@
       await accommodateChallengeAndInvalidateHash(colonyNetwork, this, goodClient, badClient, {
         client2: { respondToChallenge: "colony-reputation-mining-decreased-reputation-value-incorrect" },
       });
-<<<<<<< HEAD
-      await forwardTime(SUBMITTER_ONLY_WINDOW + 1, this);
-=======
-      await forwardTime(CHALLENGE_RESPONSE_WINDOW_DURATION + 1, this);
->>>>>>> 87509cec
+      await forwardTime(CHALLENGE_RESPONSE_WINDOW_DURATION + 1, this);
       await repCycle.confirmNewHash(1, { from: MINER1 });
     });
 
@@ -1098,11 +1046,7 @@
       await accommodateChallengeAndInvalidateHash(colonyNetwork, this, goodClient, badClient, {
         client2: { respondToChallenge: "colony-reputation-mining-decreased-reputation-value-incorrect" },
       });
-<<<<<<< HEAD
-      await forwardTime(SUBMITTER_ONLY_WINDOW + 1, this);
-=======
-      await forwardTime(CHALLENGE_RESPONSE_WINDOW_DURATION + 1, this);
->>>>>>> 87509cec
+      await forwardTime(CHALLENGE_RESPONSE_WINDOW_DURATION + 1, this);
       await repCycle.confirmNewHash(1, { from: MINER1 });
     });
 
@@ -1203,11 +1147,7 @@
       await goodClient.respondToChallenge();
       await forwardTime(MINING_CYCLE_DURATION / 6, this);
       await repCycle.invalidateHash(0, 1, { from: MINER1 });
-<<<<<<< HEAD
-      await forwardTime(SUBMITTER_ONLY_WINDOW + 1, this);
-=======
-      await forwardTime(CHALLENGE_RESPONSE_WINDOW_DURATION + 1, this);
->>>>>>> 87509cec
+      await forwardTime(CHALLENGE_RESPONSE_WINDOW_DURATION + 1, this);
       await repCycle.confirmNewHash(1, { from: MINER1 });
     });
 
@@ -1264,11 +1204,7 @@
       await accommodateChallengeAndInvalidateHash(colonyNetwork, this, goodClient, badClient, {
         client2: { respondToChallenge: "colony-reputation-mining-decreased-reputation-value-incorrect" },
       });
-<<<<<<< HEAD
-      await forwardTime(SUBMITTER_ONLY_WINDOW + 1, this);
-=======
-      await forwardTime(CHALLENGE_RESPONSE_WINDOW_DURATION + 1, this);
->>>>>>> 87509cec
+      await forwardTime(CHALLENGE_RESPONSE_WINDOW_DURATION + 1, this);
       await repCycle.confirmNewHash(1, { from: MINER1 });
     });
   });
@@ -1349,11 +1285,7 @@
       await accommodateChallengeAndInvalidateHash(colonyNetwork, this, goodClient, badClient2, {
         client2: { respondToChallenge: "colony-reputation-mining-decreased-reputation-value-incorrect" },
       });
-<<<<<<< HEAD
-      await forwardTime(SUBMITTER_ONLY_WINDOW + 1, this);
-=======
-      await forwardTime(CHALLENGE_RESPONSE_WINDOW_DURATION + 1, this);
->>>>>>> 87509cec
+      await forwardTime(CHALLENGE_RESPONSE_WINDOW_DURATION + 1, this);
       await repCycle.confirmNewHash(2, { from: MINER1 });
     });
   });
