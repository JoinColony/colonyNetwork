import path from "path";
import BN from "bn.js";
import { toBN } from "web3-utils";
import chai from "chai";
import bnChai from "bn-chai";

import { TruffleLoader } from "../../packages/package-utils";
import {
  forwardTime,
  checkErrorRevert,
  checkErrorRevertEthers,
  submitAndForwardTimeToDispute,
  runBinarySearch,
  getActiveRepCycle,
  advanceMiningCycleNoContest,
  accommodateChallengeAndInvalidateHash,
  finishReputationMiningCycle,
} from "../../helpers/test-helper";

import {
  giveUserCLNYTokensAndStake,
  setupFinalizedTask,
  fundColonyWithTokens,
  setupColonyNetwork,
  setupMetaColonyWithLockedCLNYToken,
} from "../../helpers/test-data-generator";

import {
  INT128_MAX,
  DEFAULT_STAKE,
  INITIAL_FUNDING,
  MINING_CYCLE_DURATION,
  CHALLENGE_RESPONSE_WINDOW_DURATION,
  GLOBAL_SKILL_ID,
} from "../../helpers/constants";

import ReputationMinerTestWrapper from "../../packages/reputation-miner/test/ReputationMinerTestWrapper";
import MaliciousReputationMinerExtraRep from "../../packages/reputation-miner/test/MaliciousReputationMinerExtraRep";
import MaliciousReputationMinerWrongUID from "../../packages/reputation-miner/test/MaliciousReputationMinerWrongUID";
import MaliciousReputationMinerReuseUID from "../../packages/reputation-miner/test/MaliciousReputationMinerReuseUID";
import MaliciousReputationMinerClaimNew from "../../packages/reputation-miner/test/MaliciousReputationMinerClaimNew";
import MaliciousReputationMinerWrongJRH from "../../packages/reputation-miner/test/MaliciousReputationMinerWrongJRH";
import MaliciousReputationMinerWrongJRHRightNLeaves from "../../packages/reputation-miner/test/MaliciousReputationMinerWrongJRHRightNLeaves";
import MaliciousReputationMinerWrongNLeaves from "../../packages/reputation-miner/test/MaliciousReputationMinerWrongNLeaves";
import MaliciousReputationMinerWrongNLeaves2 from "../../packages/reputation-miner/test/MaliciousReputationMinerWrongNLeaves2";
import MaliciousReputationMinerAddNewReputation from "../../packages/reputation-miner/test/MaliciousReputationMinerAddNewReputation";

const { expect } = chai;
chai.use(bnChai(web3.utils.BN));

const loader = new TruffleLoader({
  contractDir: path.resolve(__dirname, "../..", "build", "contracts"),
});

const useJsTree = true;

let metaColony;
let colonyNetwork;
let clnyToken;
let goodClient;
const realProviderPort = process.env.SOLIDITY_COVERAGE ? 8555 : 8545;

const setupNewNetworkInstance = async (MINER1, MINER2) => {
  colonyNetwork = await setupColonyNetwork();
  ({ metaColony, clnyToken } = await setupMetaColonyWithLockedCLNYToken(colonyNetwork));

  await giveUserCLNYTokensAndStake(colonyNetwork, MINER1, DEFAULT_STAKE);
  await giveUserCLNYTokensAndStake(colonyNetwork, MINER2, DEFAULT_STAKE);
  await colonyNetwork.initialiseReputationMining();
  await colonyNetwork.startNextCycle();

  goodClient = new ReputationMinerTestWrapper({ loader, realProviderPort, useJsTree, minerAddress: MINER1 });
};

contract("Reputation Mining - types of disagreement", (accounts) => {
  const MINER1 = accounts[5];
  const MINER2 = accounts[6];

  before(async () => {
    // Setup a new network instance as we'll be modifying the global skills tree
    await setupNewNetworkInstance(MINER1, MINER2);
  });

  beforeEach(async () => {
    await goodClient.initialise(colonyNetwork.address);
    await goodClient.resetDB();

    // Advance two cycles to clear active and inactive state.
    await advanceMiningCycleNoContest({ colonyNetwork, test: this });
    await advanceMiningCycleNoContest({ colonyNetwork, test: this });

    // The inactive reputation log now has the reward for this miner, and the accepted state is empty.
    // This is the same starting point for all tests.
    const repCycle = await getActiveRepCycle(colonyNetwork);
    const nInactiveLogEntries = await repCycle.getReputationUpdateLogLength();
    expect(nInactiveLogEntries).to.eq.BN(1);
  });

  afterEach(async () => {
    const reputationMiningGotClean = await finishReputationMiningCycle(colonyNetwork, this);
    if (!reputationMiningGotClean) await setupNewNetworkInstance(MINER1, MINER2);
  });

  describe("when there is a dispute over reputation root hash", () => {
    it("should cope when a new reputation is correctly added and an extra reputation is added elsewhere at the same time", async () => {
      await fundColonyWithTokens(metaColony, clnyToken);
      const badClient = new MaliciousReputationMinerAddNewReputation({ loader, minerAddress: MINER2, realProviderPort, useJsTree }, 3);
      await badClient.initialise(colonyNetwork.address);

      await advanceMiningCycleNoContest({ colonyNetwork, test: this });

      const repCycle = await getActiveRepCycle(colonyNetwork);

      await submitAndForwardTimeToDispute([goodClient, badClient], this);
      await accommodateChallengeAndInvalidateHash(colonyNetwork, this, goodClient, badClient, {
        client2: { respondToChallenge: "colony-reputation-mining-adjacent-disagree-state-disagreement" },
      });
<<<<<<< HEAD
      await forwardTime(SUBMITTER_ONLY_WINDOW + 1, this);
=======
      await forwardTime(CHALLENGE_RESPONSE_WINDOW_DURATION + 1, this);
>>>>>>> 87509cec
      await repCycle.confirmNewHash(1, { from: MINER1 });
    });

    it("should allow a user to confirm a submitted JRH with proofs for a submission", async () => {
      const badClient = new MaliciousReputationMinerExtraRep({ loader, realProviderPort, useJsTree, minerAddress: MINER2 }, 1, 0xfffffffff);
      await badClient.initialise(colonyNetwork.address);

      await fundColonyWithTokens(metaColony, clnyToken);
      await setupFinalizedTask({ colonyNetwork, colony: metaColony });

      await advanceMiningCycleNoContest({ colonyNetwork, test: this });

      // Should be 5 updates: 1 for the previous mining cycle and 4 for the task.
      const repCycle = await getActiveRepCycle(colonyNetwork);
      const nInactiveLogEntries = await repCycle.getReputationUpdateLogLength();
      expect(nInactiveLogEntries).to.eq.BN(5);

      await submitAndForwardTimeToDispute([goodClient, badClient], this);

      const nUniqueSubmittedHashes = await repCycle.getNUniqueSubmittedHashes();
      expect(nUniqueSubmittedHashes).to.eq.BN(2);

      const [round1, index1] = await goodClient.getMySubmissionRoundAndIndex();
      const disputedRound = await repCycle.getDisputeRound(round1);
      const disputedEntry = disputedRound[index1];
      const submission = await repCycle.getReputationHashSubmission(goodClient.minerAddress);

      expect(submission.jrhNNLeaves).to.be.zero;
      await forwardTime(CHALLENGE_RESPONSE_WINDOW_DURATION + 1, this);

      await goodClient.confirmJustificationRootHash();

      // Check that we can't re-submit a JRH
      await forwardTime(CHALLENGE_RESPONSE_WINDOW_DURATION + 1, this);
      await checkErrorRevertEthers(goodClient.confirmJustificationRootHash(), "colony-reputation-jrh-hash-already-verified");

      const submissionAfterJRHConfirmed = await repCycle.getReputationHashSubmission(goodClient.minerAddress);
      const jrh = await goodClient.justificationTree.getRootHash();
      expect(submissionAfterJRHConfirmed.jrh).to.eq.BN(jrh);

      // Check 'last response' was updated.
      const [round2, index2] = await goodClient.getMySubmissionRoundAndIndex();
      const disputeRoundAfter = await repCycle.getDisputeRound(round2);
      const disputedEntryAfter = await disputeRoundAfter[index2];
      expect(disputedEntry.lastResponseTimestamp).to.not.eq.BN(disputedEntryAfter.lastResponseTimestamp);

      // Cleanup
      await accommodateChallengeAndInvalidateHash(colonyNetwork, this, goodClient, badClient, {
        client2: { respondToChallenge: "colony-reputation-mining-increased-reputation-value-incorrect" },
      });
<<<<<<< HEAD
      await forwardTime(SUBMITTER_ONLY_WINDOW + 1, this);
=======
      await forwardTime(CHALLENGE_RESPONSE_WINDOW_DURATION + 1, this);
>>>>>>> 87509cec
      await repCycle.confirmNewHash(1, { from: MINER1 });
    });

    it("should cope if the wrong reputation transition is the first transition", async () => {
      await advanceMiningCycleNoContest({ colonyNetwork, test: this });
      await advanceMiningCycleNoContest({ colonyNetwork, test: this, client: goodClient });

      const badClient = new MaliciousReputationMinerExtraRep({ loader, realProviderPort, useJsTree, minerAddress: MINER2 }, 0, 0xfffffffff);
      await badClient.initialise(colonyNetwork.address);

      await goodClient.saveCurrentState();
      const savedHash = await goodClient.reputationTree.getRootHash();

      await badClient.loadState(savedHash);

      await submitAndForwardTimeToDispute([goodClient, badClient], this);

      const repCycle = await getActiveRepCycle(colonyNetwork);
      await accommodateChallengeAndInvalidateHash(colonyNetwork, this, goodClient, badClient, {
        client2: { respondToChallenge: "colony-reputation-mining-decay-incorrect" },
      });
<<<<<<< HEAD
      await forwardTime(SUBMITTER_ONLY_WINDOW + 1, this);
=======
      await forwardTime(CHALLENGE_RESPONSE_WINDOW_DURATION + 1, this);
>>>>>>> 87509cec
      await repCycle.confirmNewHash(1, { from: MINER1 });
    });

    it("should allow a binary search between opponents to take place to find their first disagreement", async () => {
      await fundColonyWithTokens(metaColony, clnyToken, INITIAL_FUNDING.muln(3));
      await setupFinalizedTask({ colonyNetwork, colony: metaColony });
      await setupFinalizedTask({ colonyNetwork, colony: metaColony });
      await setupFinalizedTask({ colonyNetwork, colony: metaColony });

      await advanceMiningCycleNoContest({ colonyNetwork, test: this });

      // Should be 13 updates: 1 for the previous mining cycle and 3x4 for the task.
      const repCycle = await getActiveRepCycle(colonyNetwork);
      const nInactiveLogEntries = await repCycle.getReputationUpdateLogLength();
      expect(nInactiveLogEntries).to.eq.BN(13);

      const badClient = new MaliciousReputationMinerExtraRep({ loader, realProviderPort, useJsTree, minerAddress: MINER2 }, 12, 0xfffffffff);
      await badClient.initialise(colonyNetwork.address);

      await submitAndForwardTimeToDispute([goodClient, badClient], this);
      await forwardTime(CHALLENGE_RESPONSE_WINDOW_DURATION + 1, this);

      const nUniqueSubmittedHashes = await repCycle.getNUniqueSubmittedHashes();
      expect(nUniqueSubmittedHashes).to.eq.BN(2);

      await goodClient.confirmJustificationRootHash();
      const submissionAfterJRHConfirmed = await repCycle.getReputationHashSubmission(goodClient.minerAddress);
      const jrh = await goodClient.justificationTree.getRootHash();
      expect(submissionAfterJRHConfirmed.jrh).to.eq.BN(jrh);

      await badClient.confirmJustificationRootHash();
      const badSubmissionAfterJRHConfirmed = await repCycle.getReputationHashSubmission(badClient.minerAddress);
      const badJrh = await badClient.justificationTree.getRootHash();
      expect(badSubmissionAfterJRHConfirmed.jrh).to.eq.BN(badJrh);

      let round0 = await repCycle.getDisputeRound(0);
      let goodDisputedEntry = round0[0];
      let badDisputedEntry = round0[1];
      expect(goodDisputedEntry.challengeStepCompleted).to.eq.BN(1); // Challenge steps completed
      expect(goodDisputedEntry.lowerBound).to.be.zero; // Lower bound for binary search
      expect(goodDisputedEntry.upperBound).to.eq.BN(28); // Upper bound for binary search
      expect(badDisputedEntry.challengeStepCompleted).to.eq.BN(1);
      expect(badDisputedEntry.lowerBound).to.be.zero;
      expect(badDisputedEntry.upperBound).to.eq.BN(28);

      await forwardTime(CHALLENGE_RESPONSE_WINDOW_DURATION + 1, this);

      await goodClient.respondToBinarySearchForChallenge();
      round0 = await repCycle.getDisputeRound(0);
      [goodDisputedEntry, badDisputedEntry] = round0;
      expect(goodDisputedEntry.challengeStepCompleted).to.eq.BN(2);
      expect(goodDisputedEntry.lowerBound).to.be.zero;
      expect(goodDisputedEntry.upperBound).to.eq.BN(28);
      expect(badDisputedEntry.challengeStepCompleted).to.eq.BN(1);
      expect(badDisputedEntry.lowerBound).to.be.zero;
      expect(badDisputedEntry.upperBound).to.eq.BN(28);

      await badClient.respondToBinarySearchForChallenge();
      round0 = await repCycle.getDisputeRound(0);
      [goodDisputedEntry, badDisputedEntry] = round0;
      expect(goodDisputedEntry.lowerBound).to.be.zero;
      expect(goodDisputedEntry.upperBound).to.eq.BN(15);
      expect(badDisputedEntry.lowerBound).to.be.zero;
      expect(badDisputedEntry.upperBound).to.eq.BN(15);

      await forwardTime(CHALLENGE_RESPONSE_WINDOW_DURATION + 1, this);

      await goodClient.respondToBinarySearchForChallenge();
      await badClient.respondToBinarySearchForChallenge();
      round0 = await repCycle.getDisputeRound(0);
      [goodDisputedEntry, badDisputedEntry] = round0;
      expect(goodDisputedEntry.lowerBound).to.eq.BN(8);
      expect(goodDisputedEntry.upperBound).to.eq.BN(15);
      expect(badDisputedEntry.lowerBound).to.eq.BN(8);
      expect(badDisputedEntry.upperBound).to.eq.BN(15);

      await forwardTime(CHALLENGE_RESPONSE_WINDOW_DURATION + 1, this);

      await goodClient.respondToBinarySearchForChallenge();
      await badClient.respondToBinarySearchForChallenge();
      round0 = await repCycle.getDisputeRound(0);
      [goodDisputedEntry, badDisputedEntry] = round0;
      expect(goodDisputedEntry.lowerBound).to.eq.BN(12);
      expect(goodDisputedEntry.upperBound).to.eq.BN(15);
      expect(badDisputedEntry.lowerBound).to.eq.BN(12);
      expect(badDisputedEntry.upperBound).to.eq.BN(15);

      await forwardTime(CHALLENGE_RESPONSE_WINDOW_DURATION + 1, this);

      await goodClient.respondToBinarySearchForChallenge();
      await badClient.respondToBinarySearchForChallenge();
      round0 = await repCycle.getDisputeRound(0);
      [goodDisputedEntry, badDisputedEntry] = round0;
      expect(goodDisputedEntry.lowerBound).to.eq.BN(12);
      expect(goodDisputedEntry.upperBound).to.eq.BN(13);
      expect(badDisputedEntry.lowerBound).to.eq.BN(12);
      expect(badDisputedEntry.upperBound).to.eq.BN(13);

      await forwardTime(CHALLENGE_RESPONSE_WINDOW_DURATION + 1, this);

      await goodClient.respondToBinarySearchForChallenge();
      await badClient.respondToBinarySearchForChallenge();
      round0 = await repCycle.getDisputeRound(0);
      [goodDisputedEntry, badDisputedEntry] = round0;
      expect(goodDisputedEntry.lowerBound).to.eq.BN(13);
      expect(goodDisputedEntry.upperBound).to.eq.BN(13);
      expect(badDisputedEntry.lowerBound).to.eq.BN(13);
      expect(badDisputedEntry.upperBound).to.eq.BN(13);

      await forwardTime(CHALLENGE_RESPONSE_WINDOW_DURATION + 1, this);

      await goodClient.confirmBinarySearchResult();
      await badClient.confirmBinarySearchResult();

      // TODO: Split off in to  another test here, but can't be bothered to refactor right now.
      await forwardTime(CHALLENGE_RESPONSE_WINDOW_DURATION + 1, this);

      await goodClient.respondToChallenge();
      await checkErrorRevertEthers(badClient.respondToChallenge(), "colony-reputation-mining-increased-reputation-value-incorrect");

      // Check
      round0 = await repCycle.getDisputeRound(0);
      const [goodDisputedEntryAfterResponseToChallenge, badDisputedEntryAfterResponseToChallenge] = round0;
      const delta =
        goodDisputedEntryAfterResponseToChallenge.challengeStepCompleted - badDisputedEntryAfterResponseToChallenge.challengeStepCompleted;
      expect(delta).to.eq.BN(1);
      // checks that challengeStepCompleted is one more for the good submission than the bad one.

<<<<<<< HEAD
      await forwardTime(SUBMITTER_ONLY_WINDOW + 1, this);
=======
      await forwardTime(CHALLENGE_RESPONSE_WINDOW_DURATION + 1, this);
>>>>>>> 87509cec
      await repCycle.invalidateHash(0, 1, { from: MINER1 });
    });

    it("if respondToChallenge is attempted to be called multiple times, it should fail", async () => {
      await fundColonyWithTokens(metaColony, clnyToken, INITIAL_FUNDING.muln(3));
      await setupFinalizedTask({ colonyNetwork, colony: metaColony });
      await setupFinalizedTask({ colonyNetwork, colony: metaColony });
      await setupFinalizedTask({ colonyNetwork, colony: metaColony });

      await advanceMiningCycleNoContest({ colonyNetwork, test: this });

      const repCycle = await getActiveRepCycle(colonyNetwork);

      // Should be 13 updates: 1 for the previous mining cycle and 3x4 for the tasks.
      const nInactiveLogEntries = await repCycle.getReputationUpdateLogLength();
      expect(nInactiveLogEntries).to.eq.BN(13);

      const badClient = new MaliciousReputationMinerExtraRep({ loader, realProviderPort, useJsTree, minerAddress: MINER2 }, 27, 0xfffffffff);
      await badClient.initialise(colonyNetwork.address);

      await submitAndForwardTimeToDispute([goodClient, badClient], this);
      await forwardTime(CHALLENGE_RESPONSE_WINDOW_DURATION + 1, this);

      await goodClient.confirmJustificationRootHash();
      await badClient.confirmJustificationRootHash();

      await runBinarySearch(goodClient, badClient);
      await forwardTime(CHALLENGE_RESPONSE_WINDOW_DURATION + 1, this);

      await goodClient.confirmBinarySearchResult();
      await badClient.confirmBinarySearchResult();
      await forwardTime(CHALLENGE_RESPONSE_WINDOW_DURATION + 1, this);

      await goodClient.respondToChallenge();
      await checkErrorRevertEthers(goodClient.respondToChallenge(), "colony-reputation-mining-challenge-already-responded");
      await checkErrorRevertEthers(badClient.respondToChallenge(), "colony-reputation-mining-increased-reputation-value-incorrect");

      await checkErrorRevert(repCycle.invalidateHash(0, 0, { from: MINER1 }), "colony-reputation-mining-less-challenge-rounds-completed");

      await forwardTime(MINING_CYCLE_DURATION / 6, this);
      await repCycle.invalidateHash(0, 1, { from: MINER1 });
<<<<<<< HEAD
      await forwardTime(SUBMITTER_ONLY_WINDOW + 1, this);
=======
      await forwardTime(CHALLENGE_RESPONSE_WINDOW_DURATION + 1, this);
>>>>>>> 87509cec

      await repCycle.confirmNewHash(1, { from: MINER1 });

      const rightHash = await goodClient.getRootHash();
      const confirmedHash = await colonyNetwork.getReputationRootHash();
      expect(confirmedHash).to.equal(rightHash);
    });

    it("if someone tries to insert a second copy of an existing reputation as a new one, it should fail", async () => {
      await fundColonyWithTokens(metaColony, clnyToken, INITIAL_FUNDING.muln(3));
      await setupFinalizedTask({ colonyNetwork, colony: metaColony });
      await setupFinalizedTask({ colonyNetwork, colony: metaColony });
      await setupFinalizedTask({ colonyNetwork, colony: metaColony });

      await advanceMiningCycleNoContest({ colonyNetwork, test: this });
      const repCycle = await getActiveRepCycle(colonyNetwork);

      // Should be 13 updates: 1 for the previous mining cycle and 3x4 for the tasks.
      const nInactiveLogEntries = await repCycle.getReputationUpdateLogLength();
      expect(nInactiveLogEntries).to.eq.BN(13);

      const badClient = new MaliciousReputationMinerClaimNew({ loader, realProviderPort, useJsTree, minerAddress: MINER2 }, 20);
      await badClient.initialise(colonyNetwork.address);

      await submitAndForwardTimeToDispute([goodClient, badClient], this);
      await accommodateChallengeAndInvalidateHash(colonyNetwork, this, goodClient, badClient, {
        client2: { respondToChallenge: "colony-reputation-mining-adjacent-branchmask-incorrect" },
      });

      // Cleanup
<<<<<<< HEAD
      await forwardTime(SUBMITTER_ONLY_WINDOW + 1, this);
=======
      await forwardTime(CHALLENGE_RESPONSE_WINDOW_DURATION + 1, this);
>>>>>>> 87509cec
      await repCycle.confirmNewHash(1, { from: MINER1 });
    });
  });

  describe("should correctly resolve dispute over nLeaves", () => {
    it("where the submitted nLeaves is lied about", async () => {
      await fundColonyWithTokens(metaColony, clnyToken, INITIAL_FUNDING);
      await setupFinalizedTask({ colonyNetwork, colony: metaColony });

      await advanceMiningCycleNoContest({ colonyNetwork, test: this });

      // Should be 5 updates: 1 for the previous mining cycle and 1x4 for the task.
      const repCycle = await getActiveRepCycle(colonyNetwork);
      const nInactiveLogEntries = await repCycle.getReputationUpdateLogLength();
      expect(nInactiveLogEntries).to.eq.BN(5);

      const badClient = new MaliciousReputationMinerWrongNLeaves({ loader, realProviderPort, useJsTree, minerAddress: MINER2 }, 8);
      await badClient.initialise(colonyNetwork.address);

      await submitAndForwardTimeToDispute([goodClient, badClient], this);
      await accommodateChallengeAndInvalidateHash(colonyNetwork, this, goodClient, badClient, {
        client2: { confirmJustificationRootHash: "colony-reputation-mining-invalid-jrh-proof-2" },
      });

      // Cleanup
<<<<<<< HEAD
      await forwardTime(SUBMITTER_ONLY_WINDOW + 1, this);
=======
      await forwardTime(CHALLENGE_RESPONSE_WINDOW_DURATION + 1, this);
>>>>>>> 87509cec
      await repCycle.confirmNewHash(1, { from: MINER1 });
    });

    it("where the number of leaves has been incremented incorrectly when adding a new reputation", async () => {
      await advanceMiningCycleNoContest({ colonyNetwork, test: this });

      const badClient = new MaliciousReputationMinerWrongNLeaves2({ loader, realProviderPort, useJsTree, minerAddress: MINER2 }, 3, 1);
      await badClient.initialise(colonyNetwork.address);

      await advanceMiningCycleNoContest({ colonyNetwork, test: this });

      await submitAndForwardTimeToDispute([goodClient, badClient], this);
      await accommodateChallengeAndInvalidateHash(colonyNetwork, this, goodClient, badClient, {
        client2: { respondToChallenge: "colony-network-mining-more-than-one-leaf-added" },
      });
      const repCycle = await getActiveRepCycle(colonyNetwork);
<<<<<<< HEAD
      await forwardTime(SUBMITTER_ONLY_WINDOW + 1, this);
=======
      await forwardTime(CHALLENGE_RESPONSE_WINDOW_DURATION + 1, this);
>>>>>>> 87509cec
      await repCycle.confirmNewHash(1, { from: MINER1 });
    });

    it("where the number of leaves has been incremented during an update of an existing reputation", async () => {
      await fundColonyWithTokens(metaColony, clnyToken, INITIAL_FUNDING);
      await setupFinalizedTask({ colonyNetwork, colony: metaColony });

      await advanceMiningCycleNoContest({ colonyNetwork, test: this });

      // Should be 5 updates: 1 for the previous mining cycle and 1x4 for the task.
      const repCycle = await getActiveRepCycle(colonyNetwork);
      const nInactiveLogEntries = await repCycle.getReputationUpdateLogLength();
      expect(nInactiveLogEntries).to.eq.BN(5);

      const badClient = new MaliciousReputationMinerWrongNLeaves2({ loader, realProviderPort, useJsTree, minerAddress: MINER2 }, 8, 1);
      await badClient.initialise(colonyNetwork.address);

      await submitAndForwardTimeToDispute([goodClient, badClient], this);
      await accommodateChallengeAndInvalidateHash(colonyNetwork, this, goodClient, badClient, {
        client2: { respondToChallenge: "colony-reputation-mining-adjacent-agree-state-disagreement" },
      });

<<<<<<< HEAD
      await forwardTime(SUBMITTER_ONLY_WINDOW + 1, this);
=======
      await forwardTime(CHALLENGE_RESPONSE_WINDOW_DURATION + 1, this);
>>>>>>> 87509cec
      await repCycle.confirmNewHash(1, { from: MINER1 });
    });
  });

  describe("should correctly resolve dispute over JRH", () => {
    it("because a leaf in the JT is wrong", async () => {
      await fundColonyWithTokens(metaColony, clnyToken, INITIAL_FUNDING);
      await setupFinalizedTask({ colonyNetwork, colony: metaColony });

      await advanceMiningCycleNoContest({ colonyNetwork, test: this });

      // Should be 5 updates: 1 for the previous mining cycle and 1x4 for the tasks.
      const repCycle = await getActiveRepCycle(colonyNetwork);
      const nInactiveLogEntries = await repCycle.getReputationUpdateLogLength();
      expect(nInactiveLogEntries).to.eq.BN(5);

      const badClient = new MaliciousReputationMinerWrongJRH({ loader, realProviderPort, useJsTree, minerAddress: MINER2 }, 8);
      await badClient.initialise(colonyNetwork.address);

      await submitAndForwardTimeToDispute([goodClient, badClient], this);
      await accommodateChallengeAndInvalidateHash(colonyNetwork, this, goodClient, badClient, {
        client2: { respondToBinarySearchForChallenge: [undefined, "colony-reputation-mining-invalid-binary-search-proof-length"] },
      });

      // Cleanup
<<<<<<< HEAD
      await forwardTime(SUBMITTER_ONLY_WINDOW + 1, this);
=======
      await forwardTime(CHALLENGE_RESPONSE_WINDOW_DURATION + 1, this);
>>>>>>> 87509cec
      await repCycle.confirmNewHash(1, { from: MINER1 });
    });

    it("with an extra leaf causing proof 1 to be too long", async () => {
      await fundColonyWithTokens(metaColony, clnyToken, INITIAL_FUNDING);
      await setupFinalizedTask({ colonyNetwork, colony: metaColony });

      await advanceMiningCycleNoContest({ colonyNetwork, test: this });

      // Should be 5 updates: 1 for the previous mining cycle and 1x4 for the tasks.
      const repCycle = await getActiveRepCycle(colonyNetwork);
      const nInactiveLogEntries = await repCycle.getReputationUpdateLogLength();
      expect(nInactiveLogEntries).to.eq.BN(5);

      const badClient = new MaliciousReputationMinerWrongJRH({ loader, realProviderPort, useJsTree, minerAddress: MINER2 }, 500000);
      await badClient.initialise(colonyNetwork.address);

      await submitAndForwardTimeToDispute([goodClient, badClient], this);
      await forwardTime(CHALLENGE_RESPONSE_WINDOW_DURATION + 1, this);

      await goodClient.confirmJustificationRootHash();
      await checkErrorRevertEthers(badClient.confirmJustificationRootHash(), "colony-reputation-mining-invalid-jrh-proof-1-length");

      // Cleanup
      await forwardTime(MINING_CYCLE_DURATION / 6, this);
      await repCycle.invalidateHash(0, 1, { from: MINER1 });
<<<<<<< HEAD
      await forwardTime(SUBMITTER_ONLY_WINDOW + 1, this);
=======
      await forwardTime(CHALLENGE_RESPONSE_WINDOW_DURATION + 1, this);
>>>>>>> 87509cec
      await repCycle.confirmNewHash(1, { from: MINER1 });
    });

    it("with an extra leaf inserted and a leaf removed causing proof lengths to be right, but JT wrong", async () => {
      await fundColonyWithTokens(metaColony, clnyToken, INITIAL_FUNDING);
      await setupFinalizedTask({ colonyNetwork, colony: metaColony });

      await advanceMiningCycleNoContest({ colonyNetwork, test: this });

      // Should be 5 updates: 1 for the previous mining cycle and 1x4 for the tasks.
      const repCycle = await getActiveRepCycle(colonyNetwork);
      const nInactiveLogEntries = await repCycle.getReputationUpdateLogLength();
      expect(nInactiveLogEntries).to.eq.BN(5);

      const badClient = new MaliciousReputationMinerWrongJRHRightNLeaves(
        { loader, realProviderPort, useJsTree, minerAddress: MINER2 },
        [500000],
        [1, 11, 10, 9, 8]
      );
      await badClient.initialise(colonyNetwork.address);

      await submitAndForwardTimeToDispute([goodClient, badClient], this);
      await forwardTime(CHALLENGE_RESPONSE_WINDOW_DURATION + 1, this);

      await goodClient.confirmJustificationRootHash();
      await checkErrorRevertEthers(badClient.confirmJustificationRootHash(), "colony-reputation-mining-invalid-jrh-proof-1");

      // Cleanup
      await forwardTime(MINING_CYCLE_DURATION / 6, this);
      await repCycle.invalidateHash(0, 1, { from: MINER1 });
<<<<<<< HEAD
      await forwardTime(SUBMITTER_ONLY_WINDOW + 1, this);
=======
      await forwardTime(CHALLENGE_RESPONSE_WINDOW_DURATION + 1, this);
>>>>>>> 87509cec
      await repCycle.confirmNewHash(1, { from: MINER1 });
    });

    it("with an extra leaf causing proof 2 to be too long", async () => {
      await fundColonyWithTokens(metaColony, clnyToken, INITIAL_FUNDING.muln(3));
      await setupFinalizedTask({ colonyNetwork, colony: metaColony });
      await setupFinalizedTask({ colonyNetwork, colony: metaColony });
      await setupFinalizedTask({ colonyNetwork, colony: metaColony });

      await advanceMiningCycleNoContest({ colonyNetwork, test: this });

      // The update log should contain the person being rewarded for the previous
      // update cycle, and reputation updates for 3 task completions (manager, worker, evaluator);
      // That's 13 in total.
      const repCycle = await getActiveRepCycle(colonyNetwork);
      const nInactiveLogEntries = await repCycle.getReputationUpdateLogLength();
      expect(nInactiveLogEntries).to.eq.BN(13);

      const badClient = new MaliciousReputationMinerWrongJRH({ loader, realProviderPort, useJsTree, minerAddress: MINER2 }, 30);
      await badClient.initialise(colonyNetwork.address);

      await submitAndForwardTimeToDispute([goodClient, badClient], this);
      await accommodateChallengeAndInvalidateHash(colonyNetwork, this, goodClient, badClient, {
        client2: { confirmJustificationRootHash: "colony-reputation-mining-invalid-jrh-proof-2-length" },
      });
    });
  });

  describe("should correctly resolve dispute over reputation UID", () => {
    it("if an existing reputation's uniqueID is changed", async () => {
      await fundColonyWithTokens(metaColony, clnyToken, INITIAL_FUNDING.muln(3));
      await setupFinalizedTask({ colonyNetwork, colony: metaColony });
      await setupFinalizedTask({ colonyNetwork, colony: metaColony });
      await setupFinalizedTask({ colonyNetwork, colony: metaColony });

      await advanceMiningCycleNoContest({ colonyNetwork, test: this });

      // Should be 13 updates: 1 for the previous mining cycle and 3x4 for the tasks.
      const repCycle = await getActiveRepCycle(colonyNetwork);
      const nInactiveLogEntries = await repCycle.getReputationUpdateLogLength();
      expect(nInactiveLogEntries).to.eq.BN(13);

      const badClient = new MaliciousReputationMinerWrongUID({ loader, realProviderPort, useJsTree, minerAddress: MINER2 }, 12, 0xfffffffff);
      await badClient.initialise(colonyNetwork.address);
      await submitAndForwardTimeToDispute([goodClient, badClient], this);

      await forwardTime(CHALLENGE_RESPONSE_WINDOW_DURATION + 1, this);
      await goodClient.confirmJustificationRootHash();
      await badClient.confirmJustificationRootHash();

      await runBinarySearch(goodClient, badClient);

      await forwardTime(CHALLENGE_RESPONSE_WINDOW_DURATION + 1, this);
      await goodClient.confirmBinarySearchResult();
      await badClient.confirmBinarySearchResult();

      await forwardTime(CHALLENGE_RESPONSE_WINDOW_DURATION + 1, this);
      await goodClient.respondToChallenge();
      await checkErrorRevertEthers(badClient.respondToChallenge(), "colony-reputation-mining-uid-changed-for-existing-reputation");

      // Check
      const disputeRound = await repCycle.getDisputeRound(0);
      const goodDisputedEntryAfterResponseToChallenge = disputeRound[0];
      const badDisputedEntryAfterResponseToChallenge = disputeRound[1];
      const delta =
        goodDisputedEntryAfterResponseToChallenge.challengeStepCompleted - badDisputedEntryAfterResponseToChallenge.challengeStepCompleted;
      expect(delta).to.eq.BN(1);

      await forwardTime(MINING_CYCLE_DURATION / 6, this);
      await repCycle.invalidateHash(0, 1, { from: MINER1 });
<<<<<<< HEAD
      await forwardTime(SUBMITTER_ONLY_WINDOW + 1, this);
=======
      await forwardTime(CHALLENGE_RESPONSE_WINDOW_DURATION + 1, this);
>>>>>>> 87509cec
      await repCycle.confirmNewHash(1, { from: MINER1 });
    });

    it("if a new reputation's uniqueID is wrong", async () => {
      await fundColonyWithTokens(metaColony, clnyToken, INITIAL_FUNDING.muln(3));
      await setupFinalizedTask({ colonyNetwork, colony: metaColony });
      await setupFinalizedTask({ colonyNetwork, colony: metaColony });
      await setupFinalizedTask({ colonyNetwork, colony: metaColony });

      await advanceMiningCycleNoContest({ colonyNetwork, test: this });

      const repCycle = await getActiveRepCycle(colonyNetwork);

      // Should be 13 updates: 1 for the previous mining cycle and 3x4 for the tasks.
      const nInactiveLogEntries = await repCycle.getReputationUpdateLogLength();
      expect(nInactiveLogEntries).to.eq.BN(13);

      const badClient = new MaliciousReputationMinerReuseUID({ loader, realProviderPort, useJsTree, minerAddress: MINER2 }, 3, 1);
      await badClient.initialise(colonyNetwork.address);

      await submitAndForwardTimeToDispute([goodClient, badClient], this);

      await accommodateChallengeAndInvalidateHash(colonyNetwork, this, goodClient, badClient, {
        client2: { respondToChallenge: "colony-reputation-mining-new-uid-incorrect" },
      });
    });
  });

  describe("should correctly resolve dispute over reputation value", () => {
    it("if a reputation decay calculation is wrong", async () => {
      await advanceMiningCycleNoContest({ colonyNetwork, test: this });

      let repCycle = await getActiveRepCycle(colonyNetwork);

      const badClient = new MaliciousReputationMinerExtraRep({ loader, realProviderPort, useJsTree, minerAddress: MINER2 }, 1, 0xfffffffff);
      await badClient.initialise(colonyNetwork.address);

      await submitAndForwardTimeToDispute([goodClient, badClient], this);

      await accommodateChallengeAndInvalidateHash(colonyNetwork, this, goodClient, badClient, {
        client2: { respondToChallenge: "colony-reputation-mining-increased-reputation-value-incorrect" },
      });
<<<<<<< HEAD
      await forwardTime(SUBMITTER_ONLY_WINDOW + 1, this);
=======
      await forwardTime(CHALLENGE_RESPONSE_WINDOW_DURATION + 1, this);
>>>>>>> 87509cec
      await repCycle.confirmNewHash(1, { from: MINER1 });

      await badClient.resetDB();
      await badClient.initialise(colonyNetwork.address);

      const keys = Object.keys(goodClient.reputations);
      for (let i = 0; i < keys.length; i += 1) {
        const key = keys[i];
        const value = goodClient.reputations[key];
        const score = new BN(value.slice(2, 66), 16);
        await badClient.insert(key, score, 0);
      }

      await submitAndForwardTimeToDispute([goodClient, badClient], this);

      await accommodateChallengeAndInvalidateHash(colonyNetwork, this, goodClient, badClient, {
        client2: { respondToChallenge: "colony-reputation-mining-decay-incorrect" },
      });
      repCycle = await getActiveRepCycle(colonyNetwork);
<<<<<<< HEAD
      await forwardTime(SUBMITTER_ONLY_WINDOW + 1, this);
=======
      await forwardTime(CHALLENGE_RESPONSE_WINDOW_DURATION + 1, this);
>>>>>>> 87509cec
      await repCycle.confirmNewHash(1, { from: MINER1 });
    });

    it("if an update makes reputation amount go over the max, in a dispute, it should be limited to the max value", async () => {
      const fundsRequired = INT128_MAX.add(new BN(1000000000000).muln(2)).add(new BN(1000000000).muln(2));
      await fundColonyWithTokens(metaColony, clnyToken, fundsRequired);

      await setupFinalizedTask({
        colonyNetwork,
        colony: metaColony,
        skillId: GLOBAL_SKILL_ID,
        managerPayout: 1000000000000,
        evaluatorPayout: 1000000000,
        workerPayout: 1000000000000,
        managerRating: 2,
        workerRating: 2,
        worker: accounts[4],
      });

      await advanceMiningCycleNoContest({ colonyNetwork, test: this });

      const workerPayout = INT128_MAX.sub(new BN(1000000000000));
      await setupFinalizedTask({
        colonyNetwork,
        colony: metaColony,
        skillId: GLOBAL_SKILL_ID,
        managerPayout: 1000000000000,
        evaluatorPayout: 1000000000,
        workerPayout,
        managerRating: 2,
        workerRating: 2,
        worker: accounts[4],
      });

      await goodClient.resetDB();
      await goodClient.addLogContentsToReputationTree();
      await advanceMiningCycleNoContest({ colonyNetwork, test: this, client: goodClient });
      await goodClient.saveCurrentState();

      // The update log should contain the person being rewarded for the previous
      // update cycle, and reputation updates for one task completion (manager, worker (skill and domain), evaluator);
      // That's five in total.
      const repCycle = await getActiveRepCycle(colonyNetwork);
      const nLogEntries = await repCycle.getReputationUpdateLogLength();
      expect(nLogEntries).to.eq.BN(5);

      const badClient = new MaliciousReputationMinerExtraRep(
        { loader, realProviderPort, useJsTree, minerAddress: MINER2 },
        17,
        toBN("170141183460469231731687302715884105727").mul(toBN(-1))
      );
      await badClient.initialise(colonyNetwork.address);

      // Moving the state to the bad client
      const currentGoodClientState = await goodClient.getRootHash();
      await badClient.loadState(currentGoodClientState);

      await submitAndForwardTimeToDispute([goodClient, badClient], this);

      await accommodateChallengeAndInvalidateHash(colonyNetwork, this, goodClient, badClient, {
        client2: { respondToChallenge: "colony-reputation-mining-reputation-not-max-int128" },
      });
<<<<<<< HEAD
      await forwardTime(SUBMITTER_ONLY_WINDOW + 1, this);
=======
      await forwardTime(CHALLENGE_RESPONSE_WINDOW_DURATION + 1, this);
>>>>>>> 87509cec
      await repCycle.confirmNewHash(1, { from: MINER1 });
    });
  });
});<|MERGE_RESOLUTION|>--- conflicted
+++ resolved
@@ -115,11 +115,7 @@
       await accommodateChallengeAndInvalidateHash(colonyNetwork, this, goodClient, badClient, {
         client2: { respondToChallenge: "colony-reputation-mining-adjacent-disagree-state-disagreement" },
       });
-<<<<<<< HEAD
-      await forwardTime(SUBMITTER_ONLY_WINDOW + 1, this);
-=======
-      await forwardTime(CHALLENGE_RESPONSE_WINDOW_DURATION + 1, this);
->>>>>>> 87509cec
+      await forwardTime(CHALLENGE_RESPONSE_WINDOW_DURATION + 1, this);
       await repCycle.confirmNewHash(1, { from: MINER1 });
     });
 
@@ -170,11 +166,7 @@
       await accommodateChallengeAndInvalidateHash(colonyNetwork, this, goodClient, badClient, {
         client2: { respondToChallenge: "colony-reputation-mining-increased-reputation-value-incorrect" },
       });
-<<<<<<< HEAD
-      await forwardTime(SUBMITTER_ONLY_WINDOW + 1, this);
-=======
-      await forwardTime(CHALLENGE_RESPONSE_WINDOW_DURATION + 1, this);
->>>>>>> 87509cec
+      await forwardTime(CHALLENGE_RESPONSE_WINDOW_DURATION + 1, this);
       await repCycle.confirmNewHash(1, { from: MINER1 });
     });
 
@@ -196,11 +188,7 @@
       await accommodateChallengeAndInvalidateHash(colonyNetwork, this, goodClient, badClient, {
         client2: { respondToChallenge: "colony-reputation-mining-decay-incorrect" },
       });
-<<<<<<< HEAD
-      await forwardTime(SUBMITTER_ONLY_WINDOW + 1, this);
-=======
-      await forwardTime(CHALLENGE_RESPONSE_WINDOW_DURATION + 1, this);
->>>>>>> 87509cec
+      await forwardTime(CHALLENGE_RESPONSE_WINDOW_DURATION + 1, this);
       await repCycle.confirmNewHash(1, { from: MINER1 });
     });
 
@@ -329,11 +317,7 @@
       expect(delta).to.eq.BN(1);
       // checks that challengeStepCompleted is one more for the good submission than the bad one.
 
-<<<<<<< HEAD
-      await forwardTime(SUBMITTER_ONLY_WINDOW + 1, this);
-=======
-      await forwardTime(CHALLENGE_RESPONSE_WINDOW_DURATION + 1, this);
->>>>>>> 87509cec
+      await forwardTime(CHALLENGE_RESPONSE_WINDOW_DURATION + 1, this);
       await repCycle.invalidateHash(0, 1, { from: MINER1 });
     });
 
@@ -375,11 +359,7 @@
 
       await forwardTime(MINING_CYCLE_DURATION / 6, this);
       await repCycle.invalidateHash(0, 1, { from: MINER1 });
-<<<<<<< HEAD
-      await forwardTime(SUBMITTER_ONLY_WINDOW + 1, this);
-=======
-      await forwardTime(CHALLENGE_RESPONSE_WINDOW_DURATION + 1, this);
->>>>>>> 87509cec
+      await forwardTime(CHALLENGE_RESPONSE_WINDOW_DURATION + 1, this);
 
       await repCycle.confirmNewHash(1, { from: MINER1 });
 
@@ -410,11 +390,7 @@
       });
 
       // Cleanup
-<<<<<<< HEAD
-      await forwardTime(SUBMITTER_ONLY_WINDOW + 1, this);
-=======
-      await forwardTime(CHALLENGE_RESPONSE_WINDOW_DURATION + 1, this);
->>>>>>> 87509cec
+      await forwardTime(CHALLENGE_RESPONSE_WINDOW_DURATION + 1, this);
       await repCycle.confirmNewHash(1, { from: MINER1 });
     });
   });
@@ -440,11 +416,7 @@
       });
 
       // Cleanup
-<<<<<<< HEAD
-      await forwardTime(SUBMITTER_ONLY_WINDOW + 1, this);
-=======
-      await forwardTime(CHALLENGE_RESPONSE_WINDOW_DURATION + 1, this);
->>>>>>> 87509cec
+      await forwardTime(CHALLENGE_RESPONSE_WINDOW_DURATION + 1, this);
       await repCycle.confirmNewHash(1, { from: MINER1 });
     });
 
@@ -461,11 +433,7 @@
         client2: { respondToChallenge: "colony-network-mining-more-than-one-leaf-added" },
       });
       const repCycle = await getActiveRepCycle(colonyNetwork);
-<<<<<<< HEAD
-      await forwardTime(SUBMITTER_ONLY_WINDOW + 1, this);
-=======
-      await forwardTime(CHALLENGE_RESPONSE_WINDOW_DURATION + 1, this);
->>>>>>> 87509cec
+      await forwardTime(CHALLENGE_RESPONSE_WINDOW_DURATION + 1, this);
       await repCycle.confirmNewHash(1, { from: MINER1 });
     });
 
@@ -488,11 +456,7 @@
         client2: { respondToChallenge: "colony-reputation-mining-adjacent-agree-state-disagreement" },
       });
 
-<<<<<<< HEAD
-      await forwardTime(SUBMITTER_ONLY_WINDOW + 1, this);
-=======
-      await forwardTime(CHALLENGE_RESPONSE_WINDOW_DURATION + 1, this);
->>>>>>> 87509cec
+      await forwardTime(CHALLENGE_RESPONSE_WINDOW_DURATION + 1, this);
       await repCycle.confirmNewHash(1, { from: MINER1 });
     });
   });
@@ -518,11 +482,7 @@
       });
 
       // Cleanup
-<<<<<<< HEAD
-      await forwardTime(SUBMITTER_ONLY_WINDOW + 1, this);
-=======
-      await forwardTime(CHALLENGE_RESPONSE_WINDOW_DURATION + 1, this);
->>>>>>> 87509cec
+      await forwardTime(CHALLENGE_RESPONSE_WINDOW_DURATION + 1, this);
       await repCycle.confirmNewHash(1, { from: MINER1 });
     });
 
@@ -549,11 +509,7 @@
       // Cleanup
       await forwardTime(MINING_CYCLE_DURATION / 6, this);
       await repCycle.invalidateHash(0, 1, { from: MINER1 });
-<<<<<<< HEAD
-      await forwardTime(SUBMITTER_ONLY_WINDOW + 1, this);
-=======
-      await forwardTime(CHALLENGE_RESPONSE_WINDOW_DURATION + 1, this);
->>>>>>> 87509cec
+      await forwardTime(CHALLENGE_RESPONSE_WINDOW_DURATION + 1, this);
       await repCycle.confirmNewHash(1, { from: MINER1 });
     });
 
@@ -584,11 +540,7 @@
       // Cleanup
       await forwardTime(MINING_CYCLE_DURATION / 6, this);
       await repCycle.invalidateHash(0, 1, { from: MINER1 });
-<<<<<<< HEAD
-      await forwardTime(SUBMITTER_ONLY_WINDOW + 1, this);
-=======
-      await forwardTime(CHALLENGE_RESPONSE_WINDOW_DURATION + 1, this);
->>>>>>> 87509cec
+      await forwardTime(CHALLENGE_RESPONSE_WINDOW_DURATION + 1, this);
       await repCycle.confirmNewHash(1, { from: MINER1 });
     });
 
@@ -659,11 +611,7 @@
 
       await forwardTime(MINING_CYCLE_DURATION / 6, this);
       await repCycle.invalidateHash(0, 1, { from: MINER1 });
-<<<<<<< HEAD
-      await forwardTime(SUBMITTER_ONLY_WINDOW + 1, this);
-=======
-      await forwardTime(CHALLENGE_RESPONSE_WINDOW_DURATION + 1, this);
->>>>>>> 87509cec
+      await forwardTime(CHALLENGE_RESPONSE_WINDOW_DURATION + 1, this);
       await repCycle.confirmNewHash(1, { from: MINER1 });
     });
 
@@ -706,11 +654,7 @@
       await accommodateChallengeAndInvalidateHash(colonyNetwork, this, goodClient, badClient, {
         client2: { respondToChallenge: "colony-reputation-mining-increased-reputation-value-incorrect" },
       });
-<<<<<<< HEAD
-      await forwardTime(SUBMITTER_ONLY_WINDOW + 1, this);
-=======
-      await forwardTime(CHALLENGE_RESPONSE_WINDOW_DURATION + 1, this);
->>>>>>> 87509cec
+      await forwardTime(CHALLENGE_RESPONSE_WINDOW_DURATION + 1, this);
       await repCycle.confirmNewHash(1, { from: MINER1 });
 
       await badClient.resetDB();
@@ -730,11 +674,7 @@
         client2: { respondToChallenge: "colony-reputation-mining-decay-incorrect" },
       });
       repCycle = await getActiveRepCycle(colonyNetwork);
-<<<<<<< HEAD
-      await forwardTime(SUBMITTER_ONLY_WINDOW + 1, this);
-=======
-      await forwardTime(CHALLENGE_RESPONSE_WINDOW_DURATION + 1, this);
->>>>>>> 87509cec
+      await forwardTime(CHALLENGE_RESPONSE_WINDOW_DURATION + 1, this);
       await repCycle.confirmNewHash(1, { from: MINER1 });
     });
 
@@ -797,11 +737,7 @@
       await accommodateChallengeAndInvalidateHash(colonyNetwork, this, goodClient, badClient, {
         client2: { respondToChallenge: "colony-reputation-mining-reputation-not-max-int128" },
       });
-<<<<<<< HEAD
-      await forwardTime(SUBMITTER_ONLY_WINDOW + 1, this);
-=======
-      await forwardTime(CHALLENGE_RESPONSE_WINDOW_DURATION + 1, this);
->>>>>>> 87509cec
+      await forwardTime(CHALLENGE_RESPONSE_WINDOW_DURATION + 1, this);
       await repCycle.confirmNewHash(1, { from: MINER1 });
     });
   });
