--- conflicted
+++ resolved
@@ -37,12 +37,8 @@
 let metaColony;
 let clnyToken;
 let goodClient;
-<<<<<<< HEAD
+const domainSkills = {};
 const realProviderPort = hre.__SOLIDITY_COVERAGE_RUNNING ? 8555 : 8545;
-=======
-const domainSkills = {};
-const realProviderPort = process.env.SOLIDITY_COVERAGE ? 8555 : 8545;
->>>>>>> 6839f17d
 
 const setupNewNetworkInstance = async (MINER1, MINER2) => {
   colonyNetwork = await setupColonyNetwork();
