/* globals artifacts */

import chai from "chai";
import bnChai from "bn-chai";
import { ethers } from "ethers";
import { soliditySha3 } from "web3-utils";

import { UINT256_MAX, WAD } from "../../helpers/constants";
import { checkErrorRevert, encodeTxData } from "../../helpers/test-helper";
import { setupRandomColony, fundColonyWithTokens } from "../../helpers/test-data-generator";

const { expect } = chai;
chai.use(bnChai(web3.utils.BN));
const ADDRESS_ZERO = ethers.constants.AddressZero;

const CoinMachine = artifacts.require("CoinMachine");
const EtherRouter = artifacts.require("EtherRouter");
const IColonyNetwork = artifacts.require("IColonyNetwork");
const ITokenLocking = artifacts.require("ITokenLocking");

contract("Colony Arbitrary Transactions", (accounts) => {
  let colony;
  let token;
  let colonyNetwork;

  const USER0 = accounts[0];
  const USER1 = accounts[1];

  before(async () => {
    const etherRouter = await EtherRouter.deployed();
    colonyNetwork = await IColonyNetwork.at(etherRouter.address);
  });

  beforeEach(async () => {
    ({ colony, token } = await setupRandomColony(colonyNetwork));
  });

  it("should be able to make arbitrary transactions", async () => {
    const action = await encodeTxData(token, "mint", [WAD]);
    const balancePre = await token.balanceOf(colony.address);

    await colony.makeArbitraryTransaction(token.address, action);

    const balancePost = await token.balanceOf(colony.address);
    expect(balancePost.sub(balancePre)).to.eq.BN(WAD);
  });

  it("should be able to make multiple arbitrary transactions", async () => {
    const action = await encodeTxData(token, "mint", [WAD]);
    const action2 = await encodeTxData(token, "mint", [WAD.muln(2)]);
    const balancePre = await token.balanceOf(colony.address);

    await colony.makeArbitraryTransactions([token.address, token.address], [action, action2], true);

    const balancePost = await token.balanceOf(colony.address);
    expect(balancePost.sub(balancePre)).to.eq.BN(WAD.muln(3));
  });

  it("should be able to make multiple arbitrary transactions and revert if one fails in strict mode", async () => {
    const action = await encodeTxData(token, "mint", [WAD]);
    const action2 = await encodeTxData(token, "mint", [WAD.muln(2)]);
    const balancePre = await token.balanceOf(colony.address);

    await checkErrorRevert(
      colony.makeArbitraryTransactions([token.address, ADDRESS_ZERO], [action, action2], true),
      "colony-arbitrary-transaction-failed"
    );

    const balancePost = await token.balanceOf(colony.address);
    expect(balancePost).to.eq.BN(balancePre);
  });

  it("should be able to make multiple arbitrary transactions and not revert if one fails not in strict mode", async () => {
    const action = await encodeTxData(token, "mint", [WAD]);
    const action2 = await encodeTxData(token, "mint", [WAD.muln(2)]);
    const balancePre = await token.balanceOf(colony.address);

    await colony.makeArbitraryTransactions([token.address, ADDRESS_ZERO], [action, action2], false);

    const balancePost = await token.balanceOf(colony.address);
    expect(balancePost.sub(balancePre)).to.eq.BN(WAD);
  });

  it("should be able to make multiple arbitrary transactions", async () => {
    const action = await encodeTxData(token, "mint", [WAD]);
    const action2 = await encodeTxData(token, "mint", [WAD.muln(2)]);
    const balancePre = await token.balanceOf(colony.address);

    await colony.makeArbitraryTransactions([token.address, token.address], [action, action2], true);

    const balancePost = await token.balanceOf(colony.address);
    expect(balancePost.sub(balancePre)).to.eq.BN(WAD.muln(3));
  });

  it("should not be able to make arbitrary transactions if not root", async () => {
    const action = await encodeTxData(token, "mint", [WAD]);

    await checkErrorRevert(colony.makeArbitraryTransaction(token.address, action, { from: USER1 }), "ds-auth-unauthorized");
  });

  it("should not be able to make arbitrary transactions to a colony itself", async () => {
    await checkErrorRevert(colony.makeArbitraryTransaction(colony.address, "0x0"), "colony-cannot-target-self");
  });

  it("should not be able to make arbitrary transactions to a user address", async () => {
    await checkErrorRevert(colony.makeArbitraryTransaction(accounts[0], "0x0"), "colony-to-must-be-contract");
  });

  it("should not be able to make arbitrary transactions to network or token locking", async () => {
    const tokenLockingAddress = await colonyNetwork.getTokenLocking();
    const tokenLocking = await ITokenLocking.at(tokenLockingAddress);

    const action1 = await encodeTxData(colonyNetwork, "addSkill", [0]);
    const action2 = await encodeTxData(tokenLocking, "lockToken", [token.address]);

    await checkErrorRevert(colony.makeArbitraryTransaction(colonyNetwork.address, action1), "colony-cannot-target-network");
    await checkErrorRevert(colony.makeArbitraryTransaction(tokenLocking.address, action2), "colony-cannot-target-token-locking");
  });

  it("if an arbitrary transaction is made to approve tokens, then tokens needed for approval cannot be moved out of the main pot", async () => {
    await fundColonyWithTokens(colony, token, 100);
    const action1 = await encodeTxData(token, "approve", [USER0, 50]);
    await colony.makeArbitraryTransaction(token.address, action1);
    await colony.moveFundsBetweenPots(1, UINT256_MAX, 1, UINT256_MAX, UINT256_MAX, 1, 0, 50, token.address);
    await checkErrorRevert(
      colony.moveFundsBetweenPots(1, UINT256_MAX, 1, UINT256_MAX, UINT256_MAX, 1, 0, 50, token.address),
      "colony-funding-too-many-approvals"
    );
    const approval = await colony.getTokenApproval(token.address, USER0);
    expect(approval).to.be.eq.BN(50);
    const allApprovals = await colony.getTotalTokenApproval(token.address);
    expect(allApprovals).to.be.eq.BN(50);
  });

  it(`if an allowance is used against a colony, then if moving tokens from the main pot,
   tokens can only be moved from main pot that weren't part of the allowance`, async () => {
    await fundColonyWithTokens(colony, token, 100);
    const action1 = await encodeTxData(token, "approve", [USER0, 20]);
    await colony.makeArbitraryTransaction(token.address, action1);
    // Use allowance
    await token.transferFrom(colony.address, USER0, 20, { from: USER0 });
    // Approval tracking still thinks it has to reserve 20
    let approval = await colony.getTokenApproval(token.address, USER0);
    expect(approval).to.eq.BN(20);
    let allApprovals = await colony.getTotalTokenApproval(token.address);
    expect(allApprovals).to.eq.BN(20);
    await checkErrorRevert(
      colony.moveFundsBetweenPots(1, UINT256_MAX, 1, UINT256_MAX, UINT256_MAX, 1, 0, 81, token.address),
      "colony-funding-too-many-approvals"
    );
    await colony.moveFundsBetweenPots(1, UINT256_MAX, 1, UINT256_MAX, UINT256_MAX, 1, 0, 80, token.address);
    // Pot still thinks it has 20 tokens in it
    let potBalance = await colony.getFundingPotBalance(1, token.address);
    expect(potBalance).to.eq.BN(20);
    // Tell it to check
    await colony.updateApprovalAmount(token.address, USER0);
    // Pot now knows its empty
    potBalance = await colony.getFundingPotBalance(1, token.address);
    expect(potBalance).to.be.zero;
    // And approvals are now 0
    approval = await colony.getTokenApproval(token.address, USER0);
    expect(approval).to.be.zero;
    allApprovals = await colony.getTotalTokenApproval(token.address);
    expect(allApprovals).to.be.zero;
  });

  it("an approval cannot be given via arbitrary transaction if it cannot be covered exclusively from unreserved tokens in root pot", async () => {
    await fundColonyWithTokens(colony, token, 100);
    const action1 = await encodeTxData(token, "approve", [USER0, 300]);
    // Not enough tokens at all
    await checkErrorRevert(colony.makeArbitraryTransaction(token.address, action1), "colony-approval-exceeds-balance");
    await fundColonyWithTokens(colony, token, 1000);
    await colony.makeArbitraryTransaction(token.address, action1);
    // They are now approved for 300.
    let approval = await colony.getTokenApproval(token.address, USER0);
    expect(approval).to.be.eq.BN(300);
    let allApprovals = await colony.getTotalTokenApproval(token.address);
    expect(allApprovals).to.be.eq.BN(300);

    const action2 = await encodeTxData(token, "approve", [USER0, 900]);
    // User was approved for 300, we now approve them for 900. There are enough tokens to cover this, even though 900 + 300 > 1100, the balance of the pot
    await colony.makeArbitraryTransaction(token.address, action2);
    approval = await colony.getTokenApproval(token.address, USER0);
    expect(approval).to.be.eq.BN(900);
    allApprovals = await colony.getTotalTokenApproval(token.address);
    expect(allApprovals).to.be.eq.BN(900);

    // Set them back to 300
    await colony.makeArbitraryTransaction(token.address, action1);
    approval = await colony.getTokenApproval(token.address, USER0);
    expect(approval).to.be.eq.BN(300);
    allApprovals = await colony.getTotalTokenApproval(token.address);
    expect(allApprovals).to.be.eq.BN(300);

    // Cannot approve someone else for 900
    const action3 = await encodeTxData(token, "approve", [USER1, 900]);
    await checkErrorRevert(colony.makeArbitraryTransaction(token.address, action3), "colony-approval-exceeds-balance");
    // But can for 800
    const action4 = await encodeTxData(token, "approve", [USER1, 800]);
    await colony.makeArbitraryTransaction(token.address, action4);
    approval = await colony.getTokenApproval(token.address, USER1);
    expect(approval).to.be.eq.BN(800);
    allApprovals = await colony.getTotalTokenApproval(token.address);
    expect(allApprovals).to.be.eq.BN(1100);
  });

  it("should not be able to make arbitrary transactions to the colony's own extensions", async () => {
    const COIN_MACHINE = soliditySha3("CoinMachine");
<<<<<<< HEAD
    await colony.installExtension(COIN_MACHINE, 3);
=======

    const ethersProvider = new ethers.providers.JsonRpcProvider(web3.currentProvider.host);
    const ethersColonyNetwork = new ethers.Contract(colonyNetwork.address, colonyNetwork.abi, ethersProvider);

    const eventFilter = ethersColonyNetwork.filters.ExtensionAddedToNetwork(COIN_MACHINE);
    const events = await ethersColonyNetwork.queryFilter(eventFilter, 0);
    const log = await ethersColonyNetwork.interface.parseLog(events[0]);

    await colony.installExtension(COIN_MACHINE, log.args.version);
>>>>>>> e06f7815

    const coinMachineAddress = await colonyNetwork.getExtensionInstallation(COIN_MACHINE, colony.address);
    const coinMachine = await CoinMachine.at(coinMachineAddress);
    await coinMachine.initialise(token.address, ethers.constants.AddressZero, 60 * 60, 10, WAD, WAD, WAD, WAD, ADDRESS_ZERO);
    await token.mint(coinMachine.address, WAD);

    const action = await encodeTxData(coinMachine, "buyTokens", [WAD]);

    await checkErrorRevert(colony.makeArbitraryTransaction(coinMachine.address, action), "colony-cannot-target-extensions");

    // But other colonies can
    const { colony: otherColony } = await setupRandomColony(colonyNetwork);
    await otherColony.makeArbitraryTransaction(coinMachine.address, action);
  });

  it("when burning tokens, can burn own tokens with burn(amount) up to the amount unspoken for in root pot", async () => {
    await fundColonyWithTokens(colony, token, 100);
    const action1 = await encodeTxData(token, "approve", [USER0, 60]);
    await colony.makeArbitraryTransaction(token.address, action1);
    let potBalance = await colony.getFundingPotBalance(1, token.address);
    expect(potBalance).to.be.eq.BN(100);

    const action2 = await encodeTxData(token, "burn", [100]);
    // Can't  burn 100 as 60 are reserved
    await checkErrorRevert(colony.makeArbitraryTransaction(token.address, action2), "colony-not-enough-tokens");

    // Can burn 40
    const action3 = await encodeTxData(token, "burn", [40]);
    await colony.makeArbitraryTransaction(token.address, action3);
    potBalance = await colony.getFundingPotBalance(1, token.address);
    expect(potBalance).to.be.eq.BN(60);
  });

  it("when transferring tokens, can transfer own tokens with transfer(dst, amount) up to the amount unspoken for in root pot", async () => {
    await fundColonyWithTokens(colony, token, 100);
    const action1 = await encodeTxData(token, "approve", [USER0, 60]);
    await colony.makeArbitraryTransaction(token.address, action1);
    let potBalance = await colony.getFundingPotBalance(1, token.address);
    expect(potBalance).to.be.eq.BN(100);

    const action2 = await encodeTxData(token, "transfer", [USER0, 100]);
    // Can't transfer 100 as 60 are reserved
    await checkErrorRevert(colony.makeArbitraryTransaction(token.address, action2), "colony-not-enough-tokens");

    // Can transfer 40
    const action3 = await encodeTxData(token, "transfer", [USER0, 40]);
    await colony.makeArbitraryTransaction(token.address, action3);
    potBalance = await colony.getFundingPotBalance(1, token.address);
    expect(potBalance).to.be.eq.BN(60);
    const userBalance = await token.balanceOf(USER0);
    expect(userBalance).to.be.eq.BN(40);
  });

  it("can burn others tokens with burn(guy, amount)", async () => {
    await token.mint(100);
    await token.approve(colony.address, 100);
    const action1 = await encodeTxData(token, "burn", [USER0, 60]);
    await colony.makeArbitraryTransaction(token.address, action1);

    const userBalance = await token.balanceOf(USER0);
    expect(userBalance).to.be.eq.BN(40);
  });

  it("can transfer others tokens with transferFrom(from, to, amount)", async () => {
    await token.mint(100);
    await token.approve(colony.address, 100);
    const action1 = await encodeTxData(token, "transferFrom", [USER0, colony.address, 60]);
    await colony.makeArbitraryTransaction(token.address, action1);

    const userBalance = await token.balanceOf(USER0);
    expect(userBalance).to.be.eq.BN(40);
    const colonyBalance = await token.balanceOf(colony.address);
    expect(colonyBalance).to.be.eq.BN(60);
  });

  it("cannot burn own tokens with burn(guy, amount)", async () => {
    const action = await encodeTxData(token, "burn", [colony.address, 60]);
    await checkErrorRevert(colony.makeArbitraryTransaction(token.address, action), "colony-cannot-spend-own-allowance");
  });

  it("cannot transfer own tokens with transferFrom(from, to, amount)", async () => {
    const action = await encodeTxData(token, "transferFrom", [colony.address, USER0, 60]);
    await checkErrorRevert(colony.makeArbitraryTransaction(token.address, action), "colony-cannot-spend-own-allowance");
  });
});<|MERGE_RESOLUTION|>--- conflicted
+++ resolved
@@ -206,9 +206,6 @@
 
   it("should not be able to make arbitrary transactions to the colony's own extensions", async () => {
     const COIN_MACHINE = soliditySha3("CoinMachine");
-<<<<<<< HEAD
-    await colony.installExtension(COIN_MACHINE, 3);
-=======
 
     const ethersProvider = new ethers.providers.JsonRpcProvider(web3.currentProvider.host);
     const ethersColonyNetwork = new ethers.Contract(colonyNetwork.address, colonyNetwork.abi, ethersProvider);
@@ -218,7 +215,6 @@
     const log = await ethersColonyNetwork.interface.parseLog(events[0]);
 
     await colony.installExtension(COIN_MACHINE, log.args.version);
->>>>>>> e06f7815
 
     const coinMachineAddress = await colonyNetwork.getExtensionInstallation(COIN_MACHINE, colony.address);
     const coinMachine = await CoinMachine.at(coinMachineAddress);
