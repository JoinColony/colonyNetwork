/* globals artifacts */
import chai from "chai";
import bnChai from "bn-chai";
import BN from "bn.js";

import { setupENSRegistrar } from "../helpers/upgradable-contracts";
import {
  setupColonyNetwork,
  setupMetaColonyWithLockedCLNYToken,
  giveUserCLNYTokens,
  giveUserCLNYTokensAndStake,
  unlockCLNYToken,
} from "../helpers/test-data-generator";
import {
  forwardTime,
  getActiveRepCycle,
  advanceMiningCycleNoContest,
  getValidEntryNumber,
  checkErrorRevert,
  expectEvent,
  expectNoEvent,
  getTokenArgs,
} from "../helpers/test-helper";
import {
  MINING_CYCLE_DURATION,
  DEFAULT_STAKE,
  MIN_STAKE,
  CHALLENGE_RESPONSE_WINDOW_DURATION,
  WAD,
  ALL_ENTRIES_ALLOWED_END_OF_WINDOW,
} from "../helpers/constants";

const { expect } = chai;
const ENSRegistry = artifacts.require("ENSRegistry");
const MultiChain = artifacts.require("MultiChain");
const DutchAuction = artifacts.require("DutchAuction");
const Token = artifacts.require("Token");

chai.use(bnChai(web3.utils.BN));

const MAINNET = 1;
const FORKED_MAINNET = 2656691;
const GOERLI = 5;
const FORKED_GOERLI = 2656695;
const XDAI = 100;
const FORKED_XDAI = 265669100;

contract("Contract Storage", (accounts) => {
  const MINER1 = accounts[5];
  const MINER2 = accounts[6];
  const MINER3 = accounts[7];

  let metaColony;
  let clnyToken;
  let colonyNetwork;
  let chainId;

  before(async () => {
    const multiChain = await MultiChain.new();
    chainId = await multiChain.getChainId();
    chainId = chainId.toNumber();
  });

  beforeEach(async () => {
    colonyNetwork = await setupColonyNetwork();
    ({ metaColony, clnyToken } = await setupMetaColonyWithLockedCLNYToken(colonyNetwork));
    const ensRegistry = await ENSRegistry.new();
    await setupENSRegistrar(colonyNetwork, ensRegistry, accounts[0]);
    await giveUserCLNYTokensAndStake(colonyNetwork, MINER1, DEFAULT_STAKE);
    await giveUserCLNYTokensAndStake(colonyNetwork, MINER2, DEFAULT_STAKE);
    await giveUserCLNYTokensAndStake(colonyNetwork, MINER3, DEFAULT_STAKE);

    await colonyNetwork.initialiseReputationMining();
    await colonyNetwork.startNextCycle();
  });

  describe("Should behave differently based on the network deployed to", () => {
    it("should be able to get the domain name", async () => {
      await metaColony.registerColonyLabel("meta", "", { from: accounts[0] });
      if (chainId === MAINNET || chainId === FORKED_MAINNET) {
        const name = await colonyNetwork.lookupRegisteredENSDomain(metaColony.address);
        expect(name).to.equal("meta.colony.joincolony.eth");
      } else if (chainId === GOERLI || chainId === FORKED_GOERLI) {
        const name = await colonyNetwork.lookupRegisteredENSDomain(metaColony.address);
        expect(name).to.equal("meta.colony.joincolony.test");
      } else if (chainId === XDAI || chainId === FORKED_XDAI) {
        const name = await colonyNetwork.lookupRegisteredENSDomain(metaColony.address);
        expect(name).to.equal("meta.colony.joincolony.colonyxdai");
      } else {
        await checkErrorRevert(colonyNetwork.lookupRegisteredENSDomain.sendTransaction(metaColony.address), "colony-network-unsupported-network");
      }
    });

    it("Reputation mining rewards should come from different places depending on network", async () => {
      await clnyToken.mint(colonyNetwork.address, 100, { from: accounts[11] });
      // Advance two cycles to clear active and inactive state.
      await advanceMiningCycleNoContest({ colonyNetwork, test: this });
      await advanceMiningCycleNoContest({ colonyNetwork, test: this });

      await metaColony.setReputationMiningCycleReward(100);
      await forwardTime(MINING_CYCLE_DURATION / 2, this);

      const MINER1HASH = "0x01";
      const MINER2HASH = "0x02";
      const MINER3HASH = "0x03";

      const entryNumber1 = await getValidEntryNumber(colonyNetwork, MINER1, MINER1HASH);
      const entryNumber2 = await getValidEntryNumber(colonyNetwork, MINER2, MINER2HASH);
      const entryNumber3 = await getValidEntryNumber(colonyNetwork, MINER3, MINER3HASH);
      const repCycle = await getActiveRepCycle(colonyNetwork);

      await repCycle.submitRootHash(MINER1HASH, 10, "0x00", entryNumber1, { from: MINER1 });
      await repCycle.submitRootHash(MINER2HASH, 10, "0x00", entryNumber2, { from: MINER2 });
      await repCycle.submitRootHash(MINER3HASH, 10, "0x00", entryNumber3, { from: MINER3 });

      const nUniqueSubmittedHashes = await repCycle.getNUniqueSubmittedHashes();
      expect(nUniqueSubmittedHashes).to.eq.BN(3);

      const rewardSize = await repCycle.getDisputeRewardSize();

      await forwardTime(MINING_CYCLE_DURATION / 2 + CHALLENGE_RESPONSE_WINDOW_DURATION * 2 + 1, this);

      await repCycle.invalidateHash(0, 0, { from: MINER1 });
      await repCycle.invalidateHash(0, 3, { from: MINER1 });

      await forwardTime(CHALLENGE_RESPONSE_WINDOW_DURATION - ALL_ENTRIES_ALLOWED_END_OF_WINDOW + 1, this);
      const networkBalanceBefore = await clnyToken.balanceOf(colonyNetwork.address);
      const tx = await repCycle.confirmNewHash(1, { from: MINER1 });

      if (chainId === XDAI || chainId === FORKED_XDAI) {
        // tokens should be paid from the network balance
        const networkBalanceAfter = await clnyToken.balanceOf(colonyNetwork.address);
        expect(networkBalanceBefore.sub(networkBalanceAfter)).to.eq.BN(100);
      } else {
        // tokens should be newly minted, so balance of network doesn't change.
        const networkBalanceAfter = await clnyToken.balanceOf(colonyNetwork.address);
        expect(networkBalanceBefore).to.eq.BN(networkBalanceAfter);
      }

      // Two people are getting MIN_STAKE slashed, from which two rewards are paid out.
      // We expect the remaineder to be burned
      const expectedBurned = MIN_STAKE.muln(2).sub(rewardSize.muln(2));
      // Unneeded rewards should be dealt with differently as well.

      if (chainId === XDAI || chainId === FORKED_XDAI) {
        // tokens should be transferred to metacolony
        await expectEvent(tx, "Transfer(address indexed,address indexed,uint256)", [colonyNetwork.address, metaColony.address, expectedBurned]);
      } else {
        // tokens should be burned.
        await expectEvent(tx, "Burn(address indexed,uint256)", [colonyNetwork.address, expectedBurned]);
      }
    });

    it("should not make 0-value transfers to 'burn' unneeded rewards on xdai", async () => {
      await giveUserCLNYTokensAndStake(colonyNetwork, MINER1, MIN_STAKE);
      await advanceMiningCycleNoContest({ colonyNetwork, test: this });

      const repCycle = await getActiveRepCycle(colonyNetwork);
      await forwardTime(MINING_CYCLE_DURATION, this);

      await repCycle.getNSubmissionsForHash("0x12345678", 10, "0x00");
      await repCycle.submitRootHash("0x12345678", 10, "0x00", 1, { from: MINER1 });

<<<<<<< HEAD
      await forwardTime(SUBMITTER_ONLY_WINDOW + 1, this);
=======
      await forwardTime(CHALLENGE_RESPONSE_WINDOW_DURATION + 1, this);
>>>>>>> 87509cec
      const tx = await repCycle.confirmNewHash(0, { from: MINER1 });
      await expectNoEvent(tx, "Transfer(address indexed,address indexed,uint256)", [colonyNetwork.address, metaColony.address, 0]);
      await expectNoEvent(tx, "Burn(address indexed,uint256)", [colonyNetwork.address, 0]);
    });

    it("should handle tokens appropriately if auction is initialised for the CLNY token", async () => {
      await giveUserCLNYTokens(colonyNetwork, colonyNetwork.address, WAD);
      const supplyBefore = await clnyToken.totalSupply();
      const balanceBefore = await clnyToken.balanceOf(colonyNetwork.address);
      const tx = await colonyNetwork.startTokenAuction(clnyToken.address);

      const supplyAfter = await clnyToken.totalSupply();
      const balanceAfter = await clnyToken.balanceOf(colonyNetwork.address);

      if (chainId === XDAI || chainId === FORKED_XDAI) {
        // tokens should be transferred to metacolony
        expect(supplyBefore).to.eq.BN(supplyAfter);
        await expectEvent(tx, "Transfer(address indexed,address indexed,uint256)", [colonyNetwork.address, metaColony.address, WAD]);
      } else {
        // tokens should be burned.
        expect(supplyBefore.sub(supplyAfter)).to.eq.BN(balanceBefore);
        await expectEvent(tx, "Burn(address indexed,uint256)", [colonyNetwork.address, WAD]);
        expect(balanceAfter).to.be.zero;
        expect(supplyBefore.sub(balanceBefore)).to.eq.BN(supplyAfter);
      }
    });

    it("CLNY raised from auctions is dealt with appropriately", async () => {
      const quantity = new BN(10).pow(new BN(18)).muln(3);
      const clnyNeededForMaxPriceAuctionSellout = new BN(10).pow(new BN(36)).muln(3); // eslint-disable-line prettier/prettier
      const args = getTokenArgs();

      const token = await Token.new(...args);
      await token.unlock();
      await unlockCLNYToken(metaColony);
      await token.mint(colonyNetwork.address, quantity);
      const { logs } = await colonyNetwork.startTokenAuction(token.address);
      const auctionAddress = logs[0].args.auction;
      const tokenAuction = await DutchAuction.at(auctionAddress);

      await giveUserCLNYTokens(colonyNetwork, accounts[1], clnyNeededForMaxPriceAuctionSellout);
      await clnyToken.approve(tokenAuction.address, clnyNeededForMaxPriceAuctionSellout, { from: accounts[1] });
      await tokenAuction.bid(clnyNeededForMaxPriceAuctionSellout, { from: accounts[1] });

      const balanceBefore = await clnyToken.balanceOf(tokenAuction.address);
      const supplyBefore = await clnyToken.totalSupply();
      const receivedTotal = await tokenAuction.receivedTotal();
      expect(receivedTotal).to.not.be.zero;
      const tx = await tokenAuction.finalize();

      const balanceAfter = await clnyToken.balanceOf(tokenAuction.address);
      expect(balanceAfter).to.be.zero;
      const supplyAfter = await clnyToken.totalSupply();
      if (chainId === XDAI || chainId === FORKED_XDAI) {
        // tokens should be transferred to metacolony
        expect(supplyBefore).to.eq.BN(supplyAfter);
        await expectEvent(tx, "Transfer(address indexed,address indexed,uint256)", [tokenAuction.address, metaColony.address, receivedTotal]);
      } else {
        // tokens should be burned.
        expect(supplyBefore.sub(supplyAfter)).to.eq.BN(balanceBefore);
        await expectEvent(tx, "Burn(address indexed,uint256)", [tokenAuction.address, receivedTotal]);
      }
    });
  });
});<|MERGE_RESOLUTION|>--- conflicted
+++ resolved
@@ -161,11 +161,7 @@
       await repCycle.getNSubmissionsForHash("0x12345678", 10, "0x00");
       await repCycle.submitRootHash("0x12345678", 10, "0x00", 1, { from: MINER1 });
 
-<<<<<<< HEAD
-      await forwardTime(SUBMITTER_ONLY_WINDOW + 1, this);
-=======
       await forwardTime(CHALLENGE_RESPONSE_WINDOW_DURATION + 1, this);
->>>>>>> 87509cec
       const tx = await repCycle.confirmNewHash(0, { from: MINER1 });
       await expectNoEvent(tx, "Transfer(address indexed,address indexed,uint256)", [colonyNetwork.address, metaColony.address, 0]);
       await expectNoEvent(tx, "Burn(address indexed,uint256)", [colonyNetwork.address, 0]);
