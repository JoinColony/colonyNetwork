import apicache from 'apicache'

const ethers = require("ethers");
const express = require("express");
const path = require('path');
const { ConsoleAdapter, updateGasEstimate } = require('../package-utils');

const ReputationMiner = require("./ReputationMiner");

const minStake = ethers.BigNumber.from(10).pow(18).mul(2000); // eslint-disable-line prettier/prettier
const MINUTE_IN_SECONDS = 60;
const disputeStages = {
 CONFIRM_JRH: 0,
 BINARY_SEARCH_RESPONSE: 1,
 BINARY_SEARCH_CONFIRM: 2,
 RESPOND_TO_CHALLENGE: 3,
 INVALIDATE_HASH: 4,
 CONFIRM_NEW_HASH: 5
}

const CHALLENGE_RESPONSE_WINDOW_DURATION = 20 * 60;

const cache = apicache.middleware

class ReputationMinerClient {
  /**
   * Constructor for ReputationMiner
   * @param {string} minerAddress            The address that is staking CLNY that will allow the miner to submit reputation hashes
   * @param {Object} loader                  The loader for loading the contract interfaces. Usually a TruffleLoader
   * @param {Number} [realProviderPort]      The port that the RPC node with the ability to sign transactions from `minerAddress` is responding on. The address is assumed to be `localhost`.
   * @param {Number} oraclePort              The port the reputation oracle will serve on
   * @param {string} privateKey              The private key of the address that is mining, allowing the miner to sign transactions.
   *                                         If used, `minerAddress` is not needed and will be derived.
   * @param {Object} provider                Ethers Provider that allows access to an ethereum node.
   * @param {bool}   useJsTree               Whether to use the Javascript Patricia tree implementation (true) or the solidity implementation (false)
   * @param {string} dbPath                  Path where to save the database
   * @param {bool}   auto                    Whether to automatically submit hashes and respond to challenges
   * @param {bool}   oracle                  Whether to serve requests as a reputation oracle or not
   * @param {bool}   exitOnError             Whether to exit when an error is hit or not.
   * @param {Object} adapter                 An object with .log and .error that controls where the output from the miner ends up.
   */
  constructor({ minerAddress, loader, realProviderPort, oraclePort = 3000, privateKey, provider, useJsTree, dbPath, auto, oracle, exitOnError, adapter, processingDelay }) { // eslint-disable-line max-len
    this._loader = loader;
    this._miner = new ReputationMiner({ minerAddress, loader, provider, privateKey, realProviderPort, useJsTree, dbPath });
    this._auto = auto;
    this._oracle = oracle;
    this._exitOnError = exitOnError;
    this.submissionIndex = 0;
    this.blocksSinceCycleCompleted = 0;
    this.best12Submissions = [];
    this.lockedForBlockProcessing;
    this._adapter = adapter;
    this._processingDelay = processingDelay;
    this.oraclePort = oraclePort;

    if (typeof this._processingDelay === "undefined") {
      this._processingDelay = 10;
    }

    if (typeof this._auto === "undefined") {
      this._auto = true;
    }

    if (typeof this._oracle === "undefined") {
      this._oracle = true;
    }

    if (typeof this._adapter === "undefined" ) {
      this._adapter = new ConsoleAdapter();
    }

    if (this._oracle) {
      this._app = express();

      this._app.use(function(req, res, next) {
        res.header("Access-Control-Allow-Origin", "*");
        next();
      });

      this._app.get("/", async (req, res) => {
        return res.status(200).sendFile(path.join(__dirname, 'viz/index.html'));
      });

      // Serve visualizers
      this._app.get("/repTree", async (req, res) => {
        return res.status(200).sendFile(path.join(__dirname, 'viz/repTree.html'));
      });

      this._app.get("/repCycle", async (req, res) => {
        return res.status(200).sendFile(path.join(__dirname, 'viz/repCycle.html'));
      });

      // Serve data for visualizers
      this._app.get("/reputations", async (req, res) => {
        const rootHash = await this._miner.getRootHash();
        const reputations = Object.keys(this._miner.reputations).map(key => {
          const decimalValue = ethers.BigNumber.from(`0x${this._miner.reputations[key].slice(2, 66)}`, 16).toString();
          return { key, decimalValue }
        })
        return res.status(200).send({ rootHash, reputations });
      });

      this._app.get("/network", async (req, res) => {
        return res.status(200).send(this._miner.realProvider._network.name); // eslint-disable-line no-underscore-dangle
      });

      this._app.get("/repCycleContractDef", async (req, res) => {
        return res.status(200).send(this._miner.repCycleContractDef);
      });

      this._app.get("/repCycleAddresses", async (req, res) => {
        const activeAddr = await this._miner.colonyNetwork.getReputationMiningCycle(true);
        const inactiveAddr = await this._miner.colonyNetwork.getReputationMiningCycle(false);
        return res.status(200).send({ active: activeAddr, inactive: inactiveAddr });
      });

      // Query users who have given reputation in colony
      this._app.get("/:rootHash/:colonyAddress/:skillId/", cache('1 hour'), async (req, res) => {
        if (
          !ethers.utils.isHexString(req.params.rootHash) ||
          !ethers.utils.isHexString(req.params.colonyAddress) ||
          !ethers.BigNumber.from(req.params.skillId)
        ) {
          return res.status(400).send({ message: "One of the parameters was incorrect" });
        }
        const {
          addresses,
          reputations
        } = await this._miner.getAddressesWithReputation(req.params.rootHash, req.params.colonyAddress, req.params.skillId);

        try {
          return res.status(200).send({ addresses, reputations });
        } catch (err) {
          return res.status(500).send({ message: "An error occurred querying the reputation" });
        }
      });

      // Query all reputation for a single user in a colony
      this._app.get("/:rootHash/:colonyAddress/:userAddress/all", cache('1 hour'), async (req, res) => {
        if (
          !ethers.utils.isHexString(req.params.rootHash) ||
          !ethers.utils.isHexString(req.params.colonyAddress) ||
          !ethers.utils.isHexString(req.params.userAddress)
        ) {
          return res.status(400).send({ message: "One of the parameters was incorrect" });
        }
        const reputations = await this._miner.getReputationsForAddress(req.params.rootHash, req.params.colonyAddress, req.params.userAddress);
        try {
          return res.status(200).send({ reputations });
        } catch (err) {
          return res.status(500).send({ message: "An error occurred querying the reputation" });
        }
      });

      // Query specific reputation values, but without proofs
      this._app.get("/:rootHash/:colonyAddress/:skillId/:userAddress/noProof", cache('1 hour'), async (req, res) => {
        if (
          !ethers.utils.isHexString(req.params.rootHash) ||
          !ethers.utils.isHexString(req.params.colonyAddress) ||
          !ethers.utils.isHexString(req.params.userAddress) ||
          !ethers.BigNumber.from(req.params.skillId)
        ) {
          return res.status(400).send({ message: "One of the parameters was incorrect" });
        }

        try {
          const key = ReputationMiner.getKey(req.params.colonyAddress, req.params.skillId, req.params.userAddress);
          const value = await this._miner.getHistoricalValue(req.params.rootHash, key);
          if (value instanceof Error) {
            return res.status(400).send({ message: value.message.replace("Error: ") });
          }
          const proof = { key, value };
          proof.reputationAmount = ethers.BigNumber.from(`0x${proof.value.slice(2, 66)}`).toString();
          return res.status(200).send(proof);
        } catch (err) {
          return res.status(500).send({ message: "An error occurred querying the reputation" });
        }
      });

      // Query specific reputation values
      this._app.get("/:rootHash/:colonyAddress/:skillId/:userAddress", cache('1 hour'), async (req, res) => {
        if (
          !ethers.utils.isHexString(req.params.rootHash) ||
          !ethers.utils.isHexString(req.params.colonyAddress) ||
          !ethers.utils.isHexString(req.params.userAddress) ||
          !ethers.BigNumber.from(req.params.skillId)
        ) {
          return res.status(400).send({ message: "One of the parameters was incorrect" });
        }

        const key = ReputationMiner.getKey(req.params.colonyAddress, req.params.skillId, req.params.userAddress);

        try {
          const historicalProof = await this._miner.getHistoricalProofAndValue(req.params.rootHash, key);
          if (historicalProof instanceof Error) {
            return res.status(400).send({ message: historicalProof.message.replace("Error: ") });
          }
          const [branchMask, siblings, value] = historicalProof;
          const proof = { branchMask: `${branchMask.toString(16)}`, siblings, key, value };
          proof.reputationAmount = ethers.BigNumber.from(`0x${proof.value.slice(2, 66)}`).toString();
          return res.status(200).send(proof);
        } catch (err) {
          console.log(err)
          return res.status(500).send({ message: "An error occurred querying the reputation" });
        }
      });
    }
  }

  /**
   * Initialises the mining client so that it knows where to find the `ColonyNetwork` contract
   * @param  {string}  colonyNetworkAddress The address of the current `ColonyNetwork` contract
   * @return {Promise}
   */
  async initialise(colonyNetworkAddress, startingBlock) {
    this.resolveBlockChecksFinished = undefined;
    await this._miner.initialise(colonyNetworkAddress);

    let resumedSuccessfully = false;
    // If we have a JRH saved, and it goes from the current (on chain) state to
    // a state that we know, then let's assume it's correct
    const latestConfirmedReputationHash = await this._miner.colonyNetwork.getReputationRootHash();
    const repCycle = await this._miner.getActiveRepCycle();

    await this._miner.loadJustificationTree();
    const jhKeys = Object.keys(this._miner.justificationHashes)
    const firstLeaf = jhKeys[0]
    const lastLeaf = jhKeys[jhKeys.length - 1]

    if (firstLeaf && lastLeaf) { // lastLeaf will never be undefined if firstLeaf isn't, but this is more semantic
      const firstStateHash = this._miner.justificationHashes[firstLeaf].jhLeafValue.slice(0, 66)
      const lastStateHash = this._miner.justificationHashes[lastLeaf].jhLeafValue.slice(0, 66)

      if (firstStateHash === latestConfirmedReputationHash){
        // We need to be able to load that state (but no Justification Tree)

        await this._miner.loadStateToPrevious(firstStateHash)
        const previousStateHash = await this._miner.previousReputationTree.getRootHash();
        if (previousStateHash === firstStateHash){

          // Then, if successful, we need to load the last state hash, including the justification tree
          await this._miner.loadState(lastStateHash);
          const currentStateHash = await this._miner.reputationTree.getRootHash();
          if (currentStateHash === lastStateHash){
          // Loading the state was successful...
            const submittedState = await repCycle.getReputationHashSubmission(this._miner.minerAddress);
            if (submittedState.proposedNewRootHash === ethers.utils.hexZeroPad(0, 32)) {
              resumedSuccessfully = true;
              this._adapter.log("Successfully resumed pre-submission");
            } else {
              const jrh = await this._miner.justificationTree.getRootHash();
              if (submittedState.proposedNewRootHash === currentStateHash && submittedState.jrh === jrh){
                resumedSuccessfully = true;
                this._adapter.log("Successfully resumed mid-submission");
              }
            }
          }
        }
      }
    }

    if (!resumedSuccessfully) {
      // Reset any partial loading we did trying to resume.
      await this._miner.initialise(colonyNetworkAddress);

      // Get latest state from database if available, otherwise sync to current state on-chain
      await this._miner.createDB();
      await this._miner.loadState(latestConfirmedReputationHash);
      if (this._miner.nReputations.eq(0)) {
        this._adapter.log("Latest state not found - need to sync");
        await this._miner.sync(startingBlock, true);
      }

      // Initial call to process the existing log from the cycle we're currently in
      await this.processReputationLog();
    }

    this.gasBlockAverages = [];

    this._miner.realProvider.polling = true;
    this._miner.realProvider.pollingInterval = 1000;

    this.blockTimeoutCheck = setTimeout(this.reportBlockTimeout.bind(this), 300000);

    // Work out when the confirm timeout should be.
    await this._miner.updatePeriodLength(repCycle);

    await this.setMiningCycleTimeout(repCycle);

    this.miningCycleAddress = repCycle.address;

    if (this._auto) {
      this.best12Submissions = await this.getTwelveBestSubmissions();

      // Have we already submitted any of these? Need to update submissionIndex if so
      const block = await this._miner.realProvider.getBlock('latest');
      // Ensure the submission index is reset to the correct point in the best12Submissions array
      this.submissionIndex = 0;
      for (let i = 0; i < this.best12Submissions.length; i += 1 ){
        if (block.timestamp >= this.best12Submissions[i].timestamp) {
          const {entryIndex} = this.best12Submissions[i];
          const entryIndexAlreadySubmitted = await repCycle.minerSubmittedEntryIndex(this._miner.minerAddress, entryIndex);
          if (entryIndexAlreadySubmitted) {
            this.submissionIndex += 1
          } else {
            break;
          }
        }
      }
    }
    // Set up the listener to take actions on each block
    this.lockedForBlockProcessing = false;
    this._miner.realProvider.on('block', this.doBlockChecks.bind(this));

    const network = await this._miner.realProvider.getNetwork();
    this.chainId = network.chainId;

    this._adapter.log("🏁 Initialised");
    if (this._oracle) {
      this.server = this._app.listen(this.oraclePort, () => {
       this._adapter.log(`⭐️ Reputation oracle running on port ${this.server.address().port}`);
     });
    }
  }

  /**
   * Navigate through the mining process logic used when the client is in auto mode.
   * Up to 12 submissions of our current proposed Hash/nLeaves/JRH are made at the earliest block possible
   * Once any disputes are resolved and mining window has closed, we confirm the last remaining hash
   * @param  {Number}  blockNumber The block number we are currently acting on
   * @return {Promise}
   */
  async doBlockChecks(blockNumber) {
    let repCycle;
    try {
      if (this.lockedForBlockProcessing) {
        this.blockSeenWhileLocked = blockNumber;
        return;
      }
      this.blockSeenWhileLocked = false;
      this.lockedForBlockProcessing = true;
      // DO NOT PUT ANY AWAITS ABOVE THIS LINE OR YOU WILL GET RACE CONDITIONS
      // When you leave this function, make sure to call this.endDoBlockChecks() to unlock

      if (this.blockTimeoutCheck) {
        clearTimeout(this.blockTimeoutCheck);
      }

      if (this._blockOverdue) {
          this._adapter.error("Resolved: We are seeing blocks be mined again.");
          this._blockOverdue = false;
      }

      const block = await this._miner.realProvider.getBlock(blockNumber);
      const addr = await this._miner.colonyNetwork.getReputationMiningCycle(true);

      if (addr !== this.miningCycleAddress) {
        repCycle = new ethers.Contract(addr, this._miner.repCycleContractDef.abi, this._miner.realWallet);
        // Then the cycle has completed since we last checked.
        if (this.confirmTimeoutCheck) {
          clearTimeout(this.confirmTimeoutCheck);
        }

        if (this._miningCycleConfirmationOverdue) {
          this._adapter.error("Resolved: The mining cycle has now confirmed as expected.");
          this._miningCycleConfirmationOverdue = false;
        }

        // If we don't see this next cycle completed at an appropriate time, then report it

        await this.setMiningCycleTimeout(repCycle);

        // Let's process the reputation log if it's been this._processingDelay blocks
        if (this.blocksSinceCycleCompleted < this._processingDelay) {
          this.blocksSinceCycleCompleted += 1;
		      if (this.blocksSinceCycleCompleted === 1) {
            this._adapter.log(`⏰ Waiting for ${this._processingDelay} blocks before processing next log`)
          };
          this.endDoBlockChecks();
          return;
        }

        await this._miner.updatePeriodLength(repCycle);
        await this.processReputationLog();

        // And if appropriate, sort out our potential submissions for the next cycle.
        if (this._auto){
          this.best12Submissions = await this.getTwelveBestSubmissions();
          this.submissionIndex = 0; // Reset that we've not submitted any
        }

        this.miningCycleAddress = addr;
        this.blocksSinceCycleCompleted = 0;
      }

      // If we're not auto-mining, then we don't need to do anything else.
      if (!this._auto) {
        this.endDoBlockChecks();
        return;
      }

      const hash = await this._miner.getRootHash();
      const NLeaves = await this._miner.getRootHashNLeaves();
      const jrh = await this._miner.justificationTree.getRootHash();
      if (!repCycle) {
        repCycle = new ethers.Contract(addr, this._miner.repCycleContractDef.abi, this._miner.realWallet);
      }
      const nHashSubmissions = await repCycle.getNSubmissionsForHash(hash, NLeaves, jrh);

      // If less than 12 submissions have been made, submit at our next best possible time
      if (nHashSubmissions.lt(12) && this.best12Submissions[this.submissionIndex]) {
        if (block.timestamp >= this.best12Submissions[this.submissionIndex].timestamp) {
          const {entryIndex} = this.best12Submissions[this.submissionIndex];
          const canSubmit = await this._miner.submissionPossible(entryIndex);
          if (canSubmit) {
            this._adapter.log("⏰ Looks like it's time to submit an entry to the current cycle");
            this.submissionIndex += 1;
            const gasPrice = await updateGasEstimate("average", this.chainId, this._adapter);
            await this._miner.setGasPrice(gasPrice);
            await this.submitEntry(entryIndex);
          }
        }
      }

      const windowOpened = await repCycle.getReputationMiningWindowOpenTimestamp();

      const nUniqueSubmittedHashes = await repCycle.getNUniqueSubmittedHashes();
      const nInvalidatedHashes = await repCycle.getNInvalidatedHashes();
      const lastHashStanding = nUniqueSubmittedHashes.sub(nInvalidatedHashes).eq(1);

      // We are in a state of dispute! Run through the process.
      if (!lastHashStanding && !nUniqueSubmittedHashes.isZero()) {
        // Is what we believe to be the right submission being disputed?
        const [round, index] = await this._miner.getMySubmissionRoundAndIndex();
        const disputeRound = await repCycle.getDisputeRound(round);
        const entry = disputeRound[index];
        const submission = await repCycle.getReputationHashSubmission(entry.firstSubmitter);

        // Do we have an opponent?
        const oppIndex = index.mod(2).isZero() ? index.add(1) : index.sub(1);
        // this._adapter.log(`oppIndex ${oppIndex}`);
        const oppEntry = disputeRound[oppIndex];
        // this._adapter.log(`oppEntry ${oppEntry}`);
        const oppSubmission = await repCycle.getReputationHashSubmission(oppEntry.firstSubmitter);

        if (oppSubmission.proposedNewRootHash === ethers.constants.AddressZero){
          const responsePossible = await repCycle.getResponsePossible(disputeStages.INVALIDATE_HASH, entry.lastResponseTimestamp);
          if (!responsePossible) { return; }
          // Then we don't have an opponent
          if (round.eq(0)) {
            // We can only advance if the window is closed
            if (ethers.BigNumber.from(block.timestamp).sub(windowOpened).lt(this._miner.getMiningCycleDuration())) {
              this.endDoBlockChecks();
              return;
            };
          } else {
            // We can only advance if the previous round is complete
            const previousRoundComplete = await repCycle.challengeRoundComplete(round - 1);
            if (!previousRoundComplete) {
              this.endDoBlockChecks();
              return;
            }
          }
          const gasPrice = await updateGasEstimate("fast", this.chainId, this._adapter);
          await this._miner.setGasPrice(gasPrice);

          this._adapter.log("Invalidating pseudo-opponent in dispute");
          await repCycle.invalidateHash(round, oppIndex, {"gasPrice": this._miner.gasPrice});
          this.endDoBlockChecks();
          return;
        }

        // If we're here, we do have an opponent.
        // Before checking if our opponent has timed out yet, check if we can respond to something
        // 1. Do we still need to confirm JRH?
        if (submission.jrhNLeaves.eq(0)) {
          const responsePossible = await repCycle.getResponsePossible(disputeStages.CONFIRM_JRH, entry.lastResponseTimestamp);
          if (responsePossible){
            const gasPrice = await updateGasEstimate("fast", this.chainId, this._adapter);
            await this._miner.setGasPrice(gasPrice);
            this._adapter.log("Confirming JRH in dispute");
            const tx = await this._miner.confirmJustificationRootHash();
            await tx.wait();
          }
        // 2. Are we in the middle of a binary search?
        // Check our opponent has confirmed their JRH, and the binary search is ongoing.
        } else if (!oppSubmission.jrhNLeaves.eq(0) && !entry.upperBound.eq(entry.lowerBound)){
          // Yes. Are we able to respond?
          // We can respond if neither of us have responded to this stage yet or
          // if they have responded already
          if (oppEntry.challengeStepCompleted.gte(entry.challengeStepCompleted)) {
            const responsePossible = await repCycle.getResponsePossible(disputeStages.BINARY_SEARCH_RESPONSE, entry.lastResponseTimestamp);
            if (responsePossible){
            const gasPrice = await updateGasEstimate("fast", this.chainId, this._adapter);
            await this._miner.setGasPrice(gasPrice);
              this._adapter.log("Responding to binary search in dispute");
              const tx = await this._miner.respondToBinarySearchForChallenge();
              await tx.wait();
            }
          }
        // 3. Are we at the end of a binary search and need to confirm?
        // Check that our opponent has finished the binary search, check that we have, and check we've not confirmed yet
        } else if (
          oppEntry.upperBound.eq(oppEntry.lowerBound) &&
          entry.upperBound.eq(entry.lowerBound) &&
          entry.challengeStepCompleted.gte(2) &&
          ethers.BigNumber.from(2).pow(entry.challengeStepCompleted.sub(2)).lte(submission.jrhNLeaves)
        )
        {
          const responsePossible = await repCycle.getResponsePossible(disputeStages.BINARY_SEARCH_CONFIRM, entry.lastResponseTimestamp);
          if (responsePossible){
            const gasPrice = await updateGasEstimate("fast", this.chainId, this._adapter);
            await this._miner.setGasPrice(gasPrice);
            this._adapter.log("Confirming binary search in dispute");
            const tx = await this._miner.confirmBinarySearchResult();
            await tx.wait();
          }
        // 4. Is the binary search confirmed, and we need to respond to challenge?
        // Check our opponent has confirmed their binary search result, check that we have too, and that we've not responded to this challenge yet
        } else if (
            oppEntry.challengeStepCompleted.gte(2) &&
            ethers.BigNumber.from(2).pow(oppEntry.challengeStepCompleted.sub(2)).gt(oppSubmission.jrhNLeaves) &&
            entry.challengeStepCompleted.gte(3) &&
            ethers.BigNumber.from(2).pow(entry.challengeStepCompleted.sub(2)).gt(submission.jrhNLeaves) &&
            ethers.BigNumber.from(2).pow(entry.challengeStepCompleted.sub(3)).lte(submission.jrhNLeaves)
          )
        {
          const responsePossible = await repCycle.getResponsePossible(disputeStages.RESPOND_TO_CHALLENGE, entry.lastResponseTimestamp);
          if (responsePossible){
            const gasPrice = await updateGasEstimate("fast", this.chainId, this._adapter);
            await this._miner.setGasPrice(gasPrice);
            this._adapter.log("Responding to challenge in dispute");
            const tx = await this._miner.respondToChallenge();
            await tx.wait();
          }
        }

        // Has our opponent timed out?

        const opponentTimeout = ethers.BigNumber.from(block.timestamp).sub(oppEntry.lastResponseTimestamp).gte(CHALLENGE_RESPONSE_WINDOW_DURATION);
        if (opponentTimeout){
          const responsePossible = await repCycle.getResponsePossible(
            disputeStages.INVALIDATE_HASH,
            ethers.BigNumber.from(oppEntry.lastResponseTimestamp).add(CHALLENGE_RESPONSE_WINDOW_DURATION)
          );
          if (responsePossible) {
            // If so, invalidate them.
            const gasPrice = await updateGasEstimate("fast", this.chainId, this._adapter);
            await this._miner.setGasPrice(gasPrice);
            this._adapter.log("Invalidating opponent in dispute");
            await repCycle.invalidateHash(round, oppIndex, {"gasPrice": this._miner.gasPrice});
            this.endDoBlockChecks();
            return;
          }
        }

      }

      if (lastHashStanding && ethers.BigNumber.from(block.timestamp).sub(windowOpened).gte(this._miner.getMiningCycleDuration())) {
        // If the submission window is closed and we are the last hash, confirm it
        const [round, index] = await this._miner.getMySubmissionRoundAndIndex();
        const disputeRound = await repCycle.getDisputeRound(round);
        const entry = disputeRound[index];

        const responsePossible = await repCycle.getResponsePossible(disputeStages.CONFIRM_NEW_HASH, entry.lastResponseTimestamp);
        if (responsePossible){
          await this.confirmEntry();
        }
      }
      this.endDoBlockChecks();
    } catch (err) {
      const repCycleCode = await this._miner.realProvider.getCode(repCycle.address);
      // If it's out-of-ether...
      if (err.toString().indexOf('does not have enough funds') >= 0 ) {
        // This could obviously be much better in the future, but for now, we'll settle for this not triggering a restart loop.
        const signingAddress = await this._miner.realWallet.getAddress()
        this._adapter.error(`Block checks suspended due to not enough Ether. Send ether to \`${signingAddress}\`, then restart the miner`);
        return;
      }
      if (repCycleCode === "0x") {
        // The repcycle was probably advanced by another miner while we were trying to
        // respond to it. That's fine, and we'll sort ourselves out on the next block.
        this.endDoBlockChecks();
        return;
      }
      this._adapter.error(`Error during block checks: ${err}`);
      if (this._exitOnError) {
        this._adapter.error(`Automatically restarting`);
        process.exit(1);
        // Note we don't call this.endDoBlockChecks here... this is a deliberate choice on my part; depending on what the error is,
        // we might no longer be in a sane state, and might have only half-processed the reputation log, or similar. So playing it safe,
        // and not unblocking the doBlockCheck function.
      }
    }
  }

  endDoBlockChecks() {
    if (this.resolveBlockChecksFinished){
      this.resolveBlockChecksFinished();
    }
    this.blockTimeoutCheck = setTimeout(this.reportBlockTimeout.bind(this), 300000);
    this.lockedForBlockProcessing = false;
    if (this.blockSeenWhileLocked){
      // NB Not an async call - we do not want to wait here for the block checks to complete.
      this.doBlockChecks(this.blockSeenWhileLocked);
    }
  }

  async close() {
    this._miner.realProvider.polling = false;

    const blockChecksFinished = new Promise((resolve) => {
      this.resolveBlockChecksFinished = resolve;
    });

    this._miner.realProvider.removeAllListeners('block');
    const blockListenerCount = this._miner.realProvider.listenerCount('block');
    if(blockListenerCount !== 0) {
      this._adapter.error("ERROR: on block listener not removed on client close");
    }

    if (this.server){
      this.server.close();
    }

    if (this.lockedForBlockProcessing) {
      await blockChecksFinished;
    }

    if (this.blockTimeoutCheck) {
      clearTimeout(this.blockTimeoutCheck);
    }

    if (this.confirmTimeoutCheck) {
      clearTimeout(this.confirmTimeoutCheck);
    }

  }

  async processReputationLog() {
    this._adapter.log("📁 Processing reputation update log");
    await this._miner.addLogContentsToReputationTree();
    this._adapter.log("💾 Writing new reputation state to database");
    await this._miner.saveCurrentState();
    this._adapter.log("💾 Caching justification tree to disk");
    await this._miner.saveJustificationTree();
  }

  async getTwelveBestSubmissions() {
    const addr = await this._miner.colonyNetwork.getReputationMiningCycle(true);
    const repCycle = new ethers.Contract(addr, this._miner.repCycleContractDef.abi, this._miner.realWallet);

    const miningStake = await this._miner.colonyNetwork.getMiningStake(
      this._miner.minerAddress,
    );

    const balance = miningStake.amount;

    const reputationMiningWindowOpenTimestamp = await repCycle.getReputationMiningWindowOpenTimestamp();
    const rootHash = await this._miner.getRootHash();

    const timeAbleToSubmitEntries = [];
    for (let i = ethers.BigNumber.from(1); i.lte(balance.div(minStake)); i = i.add(1)) {
      const entryHash = await repCycle.getEntryHash(this._miner.minerAddress, i, rootHash);
      const timeAbleToSubmitEntry = ethers.BigNumber.from(entryHash).div(this._miner.constant).add(reputationMiningWindowOpenTimestamp);

      const validEntry = {
        timestamp: timeAbleToSubmitEntry,
        entryIndex: i
      }
      timeAbleToSubmitEntries.push(validEntry);
    }

    timeAbleToSubmitEntries.sort(function (a, b) {
      return a.timestamp.sub(b.timestamp).toNumber();
    });

    const maxEntries = Math.min(12, timeAbleToSubmitEntries.length);
    return timeAbleToSubmitEntries.slice(0, maxEntries);
  }

  async setMiningCycleTimeout(repCycle){
    const openTimestamp = await repCycle.getReputationMiningWindowOpenTimestamp();
    this.confirmTimeoutCheck = setTimeout(
      this.reportConfirmTimeout.bind(this),
      (this._miner.getMiningCycleDuration() + 10 * MINUTE_IN_SECONDS - (Date.now() / 1000 - openTimestamp)) * 1000
    );
  }

  async submitEntry(entryIndex) {
    const rootHash = await this._miner.getRootHash();
    this._adapter.log(`#️⃣ Miner ${this._miner.minerAddress} submitting new reputation hash ${rootHash} at entry index ${entryIndex.toNumber()}`);

    // Submit hash
    let submitRootHashTx = await this._miner.submitRootHash(entryIndex);
    if (!submitRootHashTx.nonce) {
      // Assume we've been given back the submitRootHashTx hash.
      submitRootHashTx = await this._miner.realProvider.getTransaction(submitRootHashTx);
    }
    this._adapter.log(`⛏️ Transaction waiting to be mined ${submitRootHashTx.hash}`);

    await submitRootHashTx.wait();
    this._adapter.log("🆗 New reputation hash submitted successfully");
  }

  async confirmEntry() {
    this._adapter.log("⏰ Looks like it's time to confirm the new hash");
    // Confirm hash if possible
    const [round] = await this._miner.getMySubmissionRoundAndIndex();
    if (round && round.gte(0)) {
<<<<<<< HEAD
      const confirmNewHashTx = await this._miner.confirmNewHash();
=======
      const gasPrice = await updateGasEstimate("average", this.chainId, this._adapter);
      await this._miner.setGasPrice(gasPrice);

      const confirmNewHashTx = await this._miner.confirmNewHash();

>>>>>>> 87509cec
      this._adapter.log(`⛏️ Transaction waiting to be mined ${confirmNewHashTx.hash}`);
      await confirmNewHashTx.wait();
      this._adapter.log("✅ New reputation hash confirmed");
    }
  }

  async reportBlockTimeout() {
    this._adapter.error("Error: No block seen for five minutes. Something is almost certainly wrong!");
    this._blockOverdue = true;
  }

  async reportConfirmTimeout() {
    this._adapter.error("Error: We expected to see the mining cycle confirm ten minutes ago. Something might be wrong!");
    this._miningCycleConfirmationOverdue = true;
  }

}

module.exports = ReputationMinerClient;<|MERGE_RESOLUTION|>--- conflicted
+++ resolved
@@ -708,15 +708,11 @@
     // Confirm hash if possible
     const [round] = await this._miner.getMySubmissionRoundAndIndex();
     if (round && round.gte(0)) {
-<<<<<<< HEAD
-      const confirmNewHashTx = await this._miner.confirmNewHash();
-=======
       const gasPrice = await updateGasEstimate("average", this.chainId, this._adapter);
       await this._miner.setGasPrice(gasPrice);
 
       const confirmNewHashTx = await this._miner.confirmNewHash();
 
->>>>>>> 87509cec
       this._adapter.log(`⛏️ Transaction waiting to be mined ${confirmNewHashTx.hash}`);
       await confirmNewHashTx.wait();
       this._adapter.log("✅ New reputation hash confirmed");
