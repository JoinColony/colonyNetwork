--- conflicted
+++ resolved
@@ -267,11 +267,8 @@
         client2: { respondToChallenge: "colony-reputation-mining-increased-reputation-value-incorrect" },
       });
       const repCycle = await getActiveRepCycle(colonyNetwork);
-<<<<<<< HEAD
-      await forwardTime(SUBMITTER_ONLY_WINDOW + 1, this);
-=======
+
       await forwardTime(CHALLENGE_RESPONSE_WINDOW_DURATION + 1, this);
->>>>>>> 87509cec
       await repCycle.confirmNewHash(2, { from: STAKER1 });
 
       // withdraw
