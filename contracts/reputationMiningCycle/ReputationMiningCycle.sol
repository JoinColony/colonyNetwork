--- conflicted
+++ resolved
@@ -78,17 +78,12 @@
     // Check the ticket is a winning one.
     // All entries are acceptable if the 24 hour-long window is closed, so skip this check if that's the case
     if (!submissionWindowClosed()) {
-<<<<<<< HEAD
-      uint256 target = (block.timestamp - reputationMiningWindowOpenTimestamp) * X;
-      require(uint256(getEntryHash(_minerAddress, _entryIndex, _newHash)) < target, "colony-reputation-mining-cycle-submission-not-within-target");
-=======
       uint256 windowElapsed = block.timestamp - reputationMiningWindowOpenTimestamp;
       if (windowElapsed < MINING_WINDOW_SIZE - ALL_ENTRIES_ALLOWED_END_OF_WINDOW) {
         // The end of the window, any entry can be submitted, so skip this check
         uint256 target = (block.timestamp - reputationMiningWindowOpenTimestamp) * X;
         require(uint256(getEntryHash(_minerAddress, _entryIndex, _newHash)) < target, "colony-reputation-mining-cycle-submission-not-within-target");
       }
->>>>>>> 87509cec
     }
   }
 
