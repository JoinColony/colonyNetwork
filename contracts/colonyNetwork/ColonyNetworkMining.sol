--- conflicted
+++ resolved
@@ -36,19 +36,11 @@
 
   function setMiningDelegate(address _delegate, bool _allowed) public stoppable {
     if (miningDelegators[_delegate] != address(0x00)){
-<<<<<<< HEAD
-      require(miningDelegators[_delegate] == msg.sender, "colony-reputation-mining-not-your-delegate");
-    }
-
-    if (_allowed){
-      miningDelegators[_delegate] = msg.sender;
-=======
       require(miningDelegators[_delegate] == msgSender(), "colony-reputation-mining-not-your-delegate");
     }
 
     if (_allowed){
       miningDelegators[_delegate] = msgSender();
->>>>>>> 87509cec
     } else {
       miningDelegators[_delegate] = address(0x00);
     }
@@ -256,13 +248,8 @@
     ITokenLocking(tokenLocking).approveStake(msgSender(), _amount, clnyToken);
     ITokenLocking(tokenLocking).obligateStake(msgSender(), _amount, clnyToken);
 
-<<<<<<< HEAD
-    miningStakes[msg.sender].timestamp = getNewTimestamp(miningStakes[msg.sender].amount, _amount, miningStakes[msg.sender].timestamp, block.timestamp);
-    miningStakes[msg.sender].amount = add(miningStakes[msg.sender].amount, _amount);
-=======
     miningStakes[msgSender()].timestamp = getNewTimestamp(miningStakes[msgSender()].amount, _amount, miningStakes[msgSender()].timestamp, block.timestamp);
     miningStakes[msgSender()].amount = add(miningStakes[msgSender()].amount, _amount);
->>>>>>> 87509cec
   }
 
   function unstakeForMining(uint256 _amount) public stoppable {
