/*
  This file is part of The Colony Network.

  The Colony Network is free software: you can redistribute it and/or modify
  it under the terms of the GNU General Public License as published by
  the Free Software Foundation, either version 3 of the License, or
  (at your option) any later version.

  The Colony Network is distributed in the hope that it will be useful,
  but WITHOUT ANY WARRANTY; without even the implied warranty of
  MERCHANTABILITY or FITNESS FOR A PARTICULAR PURPOSE.  See the
  GNU General Public License for more details.

  You should have received a copy of the GNU General Public License
  along with The Colony Network. If not, see <http://www.gnu.org/licenses/>.
*/

pragma solidity 0.7.3;

import "./../../lib/dappsys/math.sol";
import "./../colony/IMetaColony.sol";
import "./../common/CommonStorage.sol";
import "./../common/ERC20Extended.sol";
import "./ColonyNetworkDataTypes.sol";

// ignore-file-swc-131
// ignore-file-swc-108


contract ColonyNetworkStorage is ColonyNetworkDataTypes, DSMath, CommonStorage {
  // Number of colonies in the network
  uint256 colonyCount; // Storage slot 6
  // uint256 version number of the latest deployed Colony contract, used in creating new colonies
  uint256 currentColonyVersion; // Storage slot 7
  // Address of the Meta Colony
  address metaColony; // Storage slot 8
  // Address of token locking contract
  address tokenLocking; // Storage slot 9
  // Network fee inverse value, e.g 5% => 100/5=20, 1% => 100/1=100 etc.
  uint256 feeInverse; // Storage slot 10
  // Number of skills in the network, including both global and local skills
  uint256 skillCount; // Storage slot 11
  // skillId of the mining skill
  uint256 reputationMiningSkillId; // Storage slot 12

  // The reputation root hash of the reputation state tree accepted at the end of the last completed update cycle
  bytes32 reputationRootHash; // Storage slot 13
  // The number of leaves in the reputation state tree that was accepted at the end of the last mining cycle
  uint256 reputationRootHashNLeaves; // Storage slot 14

  // Contains the address of the resolver for ReputationMiningCycle
  address miningCycleResolver; // Storage slot 15
  // Address of the currently active reputation mining cycle contract
  address activeReputationMiningCycle; // Storage slot 16
  // Address of the next active reputation mining cycle contract, which is where new reputation updates are put.
  address inactiveReputationMiningCycle; // Storage slot 17

  // Maps index to colony address
  mapping (uint256 => address) colonies; // Storage slot 18
  mapping (address => bool) _isColony; // Storage slot 19
  // Maps colony contract versions to respective resolvers
  mapping (uint256 => address) colonyVersionResolver; // Storage slot 20
  // Contains all global and local skills in the network, mapping skillId to Skill. Where skillId is 1-based unique identifier
  mapping (uint256 => Skill) skills; // Storage slot 21

  // Mapping containing how much has been staked by each user
  mapping (address => uint) stakedBalances; // Storage slot 22

  // Mapping containing the last auction start timestamp for a token address
  mapping (address => uint) recentAuctions; // Storage slot 23

  // Address of the ENS registrar for joincolony.eth
  address ens; // Storage slot 24
  // Namehash of the root node that we administer (i.e. namehash("joincolony.eth"))
  bytes32 rootNode; // Storage slot 25
  // Namehash of the users node that we administer (i.e. namehash("user.joincolony.eth"))
  bytes32 userNode; // Storage slot 26
  // Namehash of the colony node that we administer (i.e. namehash("colony.joincolony.eth"))
  bytes32 colonyNode; // Storage slot 27
  // Mapping from colony address to claimed colony label
  mapping (address => string) colonyLabels; // Storage slot 28
  // Mapping from user address to claimed user label
  mapping (address => string) userLabels; // Storage slot 29

  mapping (bytes32 => ENSRecord) records; // Storage slot 30
  mapping (address => mapping(uint256 => ReputationLogEntry)) replacementReputationUpdateLog; // Storage slot 31
  mapping (address => bool) replacementReputationUpdateLogsExist; // Storage slot 32
  mapping (address => MiningStake) miningStakes; // Storage slot 33
  mapping (address => uint256) pendingMiningRewards; // Storage slot 34

  uint256 totalMinerRewardPerCycle; // Storage slot 35
  uint256 DEPRECATED_annualMetaColonyStipend; // Storage slot 36
  uint256 DEPRECATED_lastMetaColonyStipendIssued; // Storage slot 37

  // [_extensionId][version] => resolver
  mapping(bytes32 => mapping(uint256 => address)) resolvers; // Storage slot 38
  // [_extensionId][colony] => address
  mapping(bytes32 => mapping(address => address payable)) installations; // Storage slot 39

  // Used for whitelisting payout tokens
  mapping (address => bool) payoutWhitelist; // Storage slot 40

<<<<<<< HEAD
  // Mining delegation mapping
  mapping(address => address) miningDelegators; // Storage slot 41
=======
  uint256 constant METATRANSACTION_NONCES_SLOT = 41;
  mapping(address => uint256) metatransactionNonces; // Storage slot 41

  // Mining delegation mapping
  mapping(address => address) miningDelegators; // Storage slot 42
>>>>>>> 87509cec

  modifier calledByColony() {
    require(_isColony[msgSender()], "colony-caller-must-be-colony");
    assert(msgSender() == msg.sender);
    _;
  }

  modifier notCalledByColony() {
    require(!_isColony[msgSender()], "colony-caller-must-not-be-colony");
    _;
  }

  modifier calledByMetaColony() {
    require(msgSender() == metaColony, "colony-caller-must-be-meta-colony");
    assert(msgSender() == msg.sender);
    _;
  }

  // Meta Colony allowed to manage Global skills
  // All colonies are able to manage their Local (domain associated) skills
  modifier allowedToAddSkill(bool globalSkill) {
    if (globalSkill) {
      require(msgSender() == metaColony, "colony-must-be-meta-colony");
    } else {
      require(_isColony[msgSender()] || msgSender() == address(this), "colony-caller-must-be-colony");
    }
    _;
  }

  modifier skillExists(uint skillId) {
    require(skillCount >= skillId, "colony-invalid-skill-id");
    _;
  }
}<|MERGE_RESOLUTION|>--- conflicted
+++ resolved
@@ -100,16 +100,11 @@
   // Used for whitelisting payout tokens
   mapping (address => bool) payoutWhitelist; // Storage slot 40
 
-<<<<<<< HEAD
-  // Mining delegation mapping
-  mapping(address => address) miningDelegators; // Storage slot 41
-=======
   uint256 constant METATRANSACTION_NONCES_SLOT = 41;
   mapping(address => uint256) metatransactionNonces; // Storage slot 41
 
   // Mining delegation mapping
   mapping(address => address) miningDelegators; // Storage slot 42
->>>>>>> 87509cec
 
   modifier calledByColony() {
     require(_isColony[msgSender()], "colony-caller-must-be-colony");
