version: 2

job_common: &job_common
  docker:
    - image: cimg/node:14.18.2
      auth:
        username: colonyci
        password: $COLONYCI_DOCKERHUB_PASSWORD
  working_directory: ~/colonyNetwork
  run:
job_python: &job_python
  docker:
    - image: cimg/python:3.8.13-node
      auth:
        username: colonyci
        password: $COLONYCI_DOCKERHUB_PASSWORD
  working_directory: ~/colonyNetwork
step_save_cache: &step_save_cache
  save_cache:
    paths:
      - ~/.npm
    key: node-modules-{{ checksum "package-lock.json" }}
step_restore_cache: &step_restore_cache
  restore_cache:
    keys:
      - node-modules-{{ checksum "package-lock.json" }}
step_setup_global_packages: &step_setup_global_packages
  run:
    name: "Set up global packages"
    command: |
      npm set cache ~/.npm
      sudo npm install -g npm@8.1.4
      npm ci
      git submodule update --init
step_pull_solc_docker: &step_pull_solc_docker
    run:
      name: "Pull solc docker image"
      command: docker pull ethereum/solc:0.5.8
step_setup_slither: &step_setup_slither
    run:
      name: "Setup slither analyser https://github.com/crytic/slither"
      command: |
        wget https://github.com/ethereum/solidity/releases/download/v0.5.8/solc-static-linux
        chmod +x solc-static-linux
        sudo mv solc-static-linux /usr/local/bin/solc
        pip install slither-analyzer
        pip install solc-select
        solc-select install 0.8.25
        solc-select use 0.8.25

jobs:
  unit-test-reputation:
    <<: *job_common
    steps:
      - checkout
      - <<: *step_restore_cache
      - setup_remote_docker:
          version: docker23
      - <<: *step_pull_solc_docker
      - <<: *step_setup_global_packages
      - run:
          name: "Install lsof"
          command: |
            sudo apt-get update
            sudo apt-get install lsof
      - run:
          name: "Running reputation system unit tests"
          command: npm run test:reputation:1
          environment:
            NODE_OPTIONS: --max-old-space-size=6144
      - run:
          name: "Reset chains"
          command: |
            sudo apt-get update
            sudo apt-get install lsof
            npm run stop:blockchain:client && rm -rf ganache-chain-db*
      - run:
          name: "Running reputation system unit tests"
          command: npm run test:reputation:2
          environment:
            NODE_OPTIONS: --max-old-space-size=6144
<<<<<<< HEAD
      # - run:
      #     name: "Running storage consistency smoke tests"
      #     command: npm run test:contracts:smoke
  build-checks:
=======
      - run:
          name: "Running storage consistency smoke tests"
          command: npm run test:contracts:smoke
  reputation-test-non-gnosis:
    <<: *job_common
    steps:
      - checkout
      - <<: *step_restore_cache
      - setup_remote_docker:
          version: docker23
      - <<: *step_pull_solc_docker
      - <<: *step_setup_global_packages
      - run:
          name: "Install lsof"
          command: |
            sudo apt-get update
            sudo apt-get install lsof
      - run:
          name: "Running reputation system unit tests"
          command: npm run test:reputation:1:anotherChain
          environment:
            NODE_OPTIONS: --max-old-space-size=6144
      - run:
          name: "Reset chains"
          command: |
            sudo apt-get update
            sudo apt-get install lsof
            npm run stop:blockchain:client && rm -rf ganache-chain-db*
      - run:
          name: "Running reputation system unit tests"
          command: npm run test:reputation:2:anotherChain
          environment:
            NODE_OPTIONS: --max-old-space-size=6144
      - run:
          name: "Running storage consistency smoke tests"
          command: npm run test:contracts:smoke

  lint-and-unit-test:
>>>>>>> 6839f17d
    <<: *job_common
    steps:
      - checkout
      - <<: *step_restore_cache
      - setup_remote_docker:
          version: docker23
      - <<: *step_pull_solc_docker
      - <<: *step_setup_global_packages
      - run:
          name: "Linting JavaScript"
          command: npm run eslint
      - run:
          name: "Linting Solidity"
          command: npm run solhint
      - run:
          name: "Building Docs"
          command: npm run build:docs
      - run:
          name: "Check git hooks run"
          command: npm run check:gitchanges
      - run:
          name: "Checking contract storage variables"
          command: npm run check:storagevars
      - run:
          name: "Checking contract recovery modifiers"
          command: npm run check:recoverymods
      - run:
          name: "Checking contract authDomain modifiers"
          command: npm run check:auth
      - run:
          name: "Check contract sizes"
          command: npx hardhat size-contracts
      - run:
          name: "Checking contract versions"
          command: npm run check:versioning
  unit-test-contracts:
    <<: *job_common
    steps:
      - checkout
      - <<: *step_restore_cache
      - setup_remote_docker:
          version: docker23
      - <<: *step_pull_solc_docker
      - <<: *step_setup_global_packages
      - run:
          name: "Install lsof"
          command: |
            sudo apt-get update
            sudo apt-get install lsof
      - run:
          name: "Running network contracts unit tests"
          command: npm run test:contracts
          environment:
            NODE_OPTIONS: --max-old-space-size=6144
      - <<: *step_save_cache
      # Save test results
      - store_test_results:
          path: test-results.xml
      - store_artifacts:
          path: test-results.xml
      - store_artifacts:
          path: coverage-miner
  unit-test-extensions:
    <<: *job_common
    steps:
      - checkout
      - <<: *step_restore_cache
      - setup_remote_docker:
          version: docker23
      - <<: *step_pull_solc_docker
      - <<: *step_setup_global_packages
      - run:
          name: "Install lsof"
          command: |
            sudo apt-get update
            sudo apt-get install lsof
      - run:
          name: "Running extension contracts unit tests"
          command: npm run test:contracts:extensions
          environment:
            NODE_OPTIONS: --max-old-space-size=6144
      - <<: *step_save_cache
      # Save test results
      - store_test_results:
          path: test-results.xml
      - store_artifacts:
          path: test-results.xml
      - store_artifacts:
          path: coverage-miner
  unit-test-other:
    <<: *job_common
    steps:
      - checkout
      - <<: *step_restore_cache
      - setup_remote_docker:
          version: docker23
      - <<: *step_pull_solc_docker
      - <<: *step_setup_global_packages
      - run:
          name: "Download parity"
          command: wget https://releases.parity.io/ethereum/v2.7.2/x86_64-unknown-linux-gnu/parity
      - run:
          name: "Setup parity"
          command: |
            sudo mv parity /usr/bin
            chmod 755 /usr/bin/parity
            echo "password" > parityPassword
            cp ./parity-genesis.template.json ./parity-genesis.json
            sed -i "s/000000000000000000000000000000deadbeef01/$(parity account new --chain ./parity-genesis.json --keys-path ./keys --password ./parityPassword)/g" ./parity-genesis.json
            sed -i "s/000000000000000000000000000000deadbeef02/$(parity account new --chain ./parity-genesis.json --keys-path ./keys --password ./parityPassword)/g" ./parity-genesis.json
            sed -i "s/000000000000000000000000000000deadbeef03/$(parity account new --chain ./parity-genesis.json --keys-path ./keys --password ./parityPassword)/g" ./parity-genesis.json
            sed -i "s/000000000000000000000000000000deadbeef04/$(parity account new --chain ./parity-genesis.json --keys-path ./keys --password ./parityPassword)/g" ./parity-genesis.json
            sed -i "s/000000000000000000000000000000deadbeef05/$(parity account new --chain ./parity-genesis.json --keys-path ./keys --password ./parityPassword)/g" ./parity-genesis.json
            sed -i "s/000000000000000000000000000000deadbeef06/$(parity account new --chain ./parity-genesis.json --keys-path ./keys --password ./parityPassword)/g" ./parity-genesis.json
            sed -i "s/000000000000000000000000000000deadbeef07/$(parity account new --chain ./parity-genesis.json --keys-path ./keys --password ./parityPassword)/g" ./parity-genesis.json
            sed -i "s/000000000000000000000000000000deadbeef08/$(parity account new --chain ./parity-genesis.json --keys-path ./keys --password ./parityPassword)/g" ./parity-genesis.json
            sed -i "s/000000000000000000000000000000deadbeef09/$(parity account new --chain ./parity-genesis.json --keys-path ./keys --password ./parityPassword)/g" ./parity-genesis.json
            sed -i "s/000000000000000000000000000000deadbeef10/$(parity account new --chain ./parity-genesis.json --keys-path ./keys --password ./parityPassword)/g" ./parity-genesis.json
            sed -i "s/000000000000000000000000000000deadbeef11/$(parity account new --chain ./parity-genesis.json --keys-path ./keys --password ./parityPassword)/g" ./parity-genesis.json
            sed -i "s/000000000000000000000000000000deadbeef12/$(parity account new --chain ./parity-genesis.json --keys-path ./keys --password ./parityPassword)/g" ./parity-genesis.json
            sed -i "s/000000000000000000000000000000deadbeef13/$(parity account new --chain ./parity-genesis.json --keys-path ./keys --password ./parityPassword)/g" ./parity-genesis.json
            sed -i "s/000000000000000000000000000000deadbeef14/$(parity account new --chain ./parity-genesis.json --keys-path ./keys --password ./parityPassword)/g" ./parity-genesis.json
            sed -i "s/000000000000000000000000000000deadbeef15/$(parity account new --chain ./parity-genesis.json --keys-path ./keys --password ./parityPassword)/g" ./parity-genesis.json
            sed -i "s/000000000000000000000000000000deadbeef16/$(parity account new --chain ./parity-genesis.json --keys-path ./keys --password ./parityPassword)/g" ./parity-genesis.json
            sed -i "s/000000000000000000000000000000deadbeef17/$(parity account new --chain ./parity-genesis.json --keys-path ./keys --password ./parityPassword)/g" ./parity-genesis.json
            sed -i "s/000000000000000000000000000000deadbeef18/$(parity account new --chain ./parity-genesis.json --keys-path ./keys --password ./parityPassword)/g" ./parity-genesis.json
      - run:
          name: "Install lsof"
          command: |
            sudo apt-get update
            sudo apt-get install lsof
      - run:
          name: "Running upgrade tests"
          command: npm run test:contracts:upgrade:parity && npm run test:contracts:upgrade:ganache
          environment:
            NODE_OPTIONS: --max-old-space-size=6144
      - run:
          name: "Running gas cost tests"
          command: npm run test:contracts:gasCosts && npx codechecks
      - run:
          name: "Running patricia tree tests"
          command: npm run test:contracts:patricia
      - <<: *step_save_cache
      # Save test results
      - store_test_results:
          path: test-results.xml
      - store_artifacts:
          path: test-results.xml
      - store_artifacts:
          path: coverage-miner
  coverage-test-contracts:
    <<: *job_common
    steps:
      - checkout
      - <<: *step_restore_cache
      - setup_remote_docker:
          version: docker23
      - <<: *step_pull_solc_docker
      - <<: *step_setup_global_packages
      - run:
          name: "Running core contract unit tests with coverage"
          command: npm run test:contracts:coverage
          environment:
            NODE_OPTIONS: --max-old-space-size=6144
      - persist_to_workspace:
          root: ./
          paths:
            - coverage-contracts
  coverage-test-upgrade:
    <<: *job_common
    steps:
      - checkout
      - <<: *step_restore_cache
      - setup_remote_docker:
          version: docker23
      - <<: *step_pull_solc_docker
      - <<: *step_setup_global_packages
      - run:
          name: "Running upgrade tests with coverage"
          command: npm run test:contracts:upgrade:coverage
          environment:
            NODE_OPTIONS: --max-old-space-size=6144
      - persist_to_workspace:
          root: ./
          paths:
            - coverage-upgrade
  coverage-test-extensions:
    <<: *job_common
    steps:
      - checkout
      - <<: *step_restore_cache
      - setup_remote_docker:
          version: docker23
      - <<: *step_pull_solc_docker
      - <<: *step_setup_global_packages
      - run:
          name: "Running extension contract unit tests with coverage"
          command: npm run test:contracts:extensions:coverage
          environment:
            NODE_OPTIONS: --max-old-space-size=6144
      - persist_to_workspace:
          root: ./
          paths:
            - coverage-extensions
  coverage-test-reputation:
    <<: *job_common
    steps:
      - checkout
      - <<: *step_restore_cache
      - setup_remote_docker:
          version: docker23
      - <<: *step_pull_solc_docker
      - <<: *step_setup_global_packages
      - run:
          name: "Running reputation tests with coverage"
          command: npm run test:reputation:coverage
          environment:
            NODE_OPTIONS: --max-old-space-size=6144
      - persist_to_workspace:
          root: ./
          paths:
            - coverage-reputation
  coverage-test-chainid:
    <<: *job_common
    steps:
      - checkout
      - <<: *step_restore_cache
      - setup_remote_docker:
          version: docker23
      - <<: *step_pull_solc_docker
      - <<: *step_setup_global_packages
      - run:
          name: "Running chainid tests with coverage for mainnet"
          command: CHAIN_ID=1 npm run test:contracts:chainid:coverage
          environment:
            NODE_OPTIONS: --max-old-space-size=6144
      - run:
          name: "Running chainid tests with coverage for goerli"
          command: CHAIN_ID=5 npm run test:contracts:chainid:coverage
          environment:
            NODE_OPTIONS: --max-old-space-size=6144
      - run:
          name: "Running chainid tests with coverage for xDai"
          command: CHAIN_ID=100 npm run test:contracts:chainid:coverage
          environment:
            NODE_OPTIONS: --max-old-space-size=6144
      - run:
          name: "Running chainid tests with coverage for an unsupported network"
          command: CHAIN_ID=777 npm run test:contracts:chainid:coverage
          environment:
            NODE_OPTIONS: --max-old-space-size=6144
      - persist_to_workspace:
          root: ./
          paths:
            - coverage-chainid-1
            - coverage-chainid-5
            - coverage-chainid-100
            - coverage-chainid-777
  coverage-test-bridging:
    <<: *job_common
    steps:
      - checkout
      - <<: *step_restore_cache
      - setup_remote_docker:
          version: docker23
      - <<: *step_pull_solc_docker
      - <<: *step_setup_global_packages
      - run:
          name: "Installing the safe-contracts dependencies"
          command: cd ./lib/safe-contracts && npm i --ignore-scripts
      - run:
          name: "Running coverage tests for home-side of bridge"
          command: npm run test:contracts:bridging:1:coverage
          environment:
            NODE_OPTIONS: --max-old-space-size=6144
      - run:
          name: "Reset chains"
          command: |
            sudo apt-get update
            sudo apt-get install lsof
            npm run stop:blockchain:client && rm -rf ganache-chain-db*
      - run:
          name: "Running coverage tests for foreign-side of bridge"
          command: npm run test:contracts:bridging:2:coverage
          environment:
            NODE_OPTIONS: --max-old-space-size=6144
      - persist_to_workspace:
          root: ./
          paths:
            - coverage-cross-chain-foreign
            - coverage-cross-chain-home
  check-coverage:
    <<: *job_common
    steps:
      - checkout
      - <<: *step_restore_cache
      - run:
          name: "Install packages"
          command: |
            sudo npm install -g npm@8.1.4
            npm ci
      - attach_workspace:
          at: ./
      - run:
          name: "Merge coverage runs and check coverage thresholds"
          command: npm run check:coverage
      # Save coverage artifacts
      - store_artifacts:
          path: coverage-merged
  security-analysis:
    <<: *job_python
    steps:
      - checkout
      - <<: *step_restore_cache
      - setup_remote_docker:
          version: docker23
      - <<: *step_pull_solc_docker
      - <<: *step_setup_global_packages
      - <<: *step_setup_slither
      - run:
          name: "Slither analysis"
          command: npm run test:security:slither
  end-to-end-tests:
    <<: *job_common
    steps:
      - checkout
      - <<: *step_restore_cache
      - setup_remote_docker:
          version: docker23
      - <<: *step_pull_solc_docker
      - <<: *step_setup_global_packages
      - run:
          name: "Running end-to-end tests"
          command: npm run test:contracts:e2e
          environment:
            NODE_OPTIONS: --max-old-space-size=6144

workflows:
  version: 2
  commit:
    jobs:
      - build-checks:
          context: dockerhub-credentials
      - security-analysis:
          context: dockerhub-credentials
      - unit-test-contracts:
          context: dockerhub-credentials
      - unit-test-extensions:
          context: dockerhub-credentials
      - unit-test-reputation:
          context: dockerhub-credentials
      - unit-test-other:
          context: dockerhub-credentials
<<<<<<< HEAD
      - coverage-test-contracts:
=======
      - reputation-test-non-gnosis:
          context: dockerhub-credentials
      - test-contracts-coverage:
>>>>>>> 6839f17d
          context: dockerhub-credentials
      - coverage-test-extensions:
          context: dockerhub-credentials
      - coverage-test-reputation:
          context: dockerhub-credentials
      - coverage-test-chainid:
          context: dockerhub-credentials
      - coverage-test-upgrade:
          context: dockerhub-credentials
      - coverage-test-bridging:
          context: dockerhub-credentials
      - check-coverage:
          context: dockerhub-credentials
          requires:
            - coverage-test-contracts
            - coverage-test-extensions
            - coverage-test-reputation
            - coverage-test-chainid
            - coverage-test-upgrade
            - coverage-test-bridging
 # nightly:
 #   triggers:
 #     - schedule:
 #         cron: "0 1 * * *" # 1am UTC
 #         filters:
 #           branches:
 #             only:
 #               - develop
 #   jobs:
 #     - end-to-end-tests<|MERGE_RESOLUTION|>--- conflicted
+++ resolved
@@ -79,51 +79,10 @@
           command: npm run test:reputation:2
           environment:
             NODE_OPTIONS: --max-old-space-size=6144
-<<<<<<< HEAD
       # - run:
       #     name: "Running storage consistency smoke tests"
       #     command: npm run test:contracts:smoke
   build-checks:
-=======
-      - run:
-          name: "Running storage consistency smoke tests"
-          command: npm run test:contracts:smoke
-  reputation-test-non-gnosis:
-    <<: *job_common
-    steps:
-      - checkout
-      - <<: *step_restore_cache
-      - setup_remote_docker:
-          version: docker23
-      - <<: *step_pull_solc_docker
-      - <<: *step_setup_global_packages
-      - run:
-          name: "Install lsof"
-          command: |
-            sudo apt-get update
-            sudo apt-get install lsof
-      - run:
-          name: "Running reputation system unit tests"
-          command: npm run test:reputation:1:anotherChain
-          environment:
-            NODE_OPTIONS: --max-old-space-size=6144
-      - run:
-          name: "Reset chains"
-          command: |
-            sudo apt-get update
-            sudo apt-get install lsof
-            npm run stop:blockchain:client && rm -rf ganache-chain-db*
-      - run:
-          name: "Running reputation system unit tests"
-          command: npm run test:reputation:2:anotherChain
-          environment:
-            NODE_OPTIONS: --max-old-space-size=6144
-      - run:
-          name: "Running storage consistency smoke tests"
-          command: npm run test:contracts:smoke
-
-  lint-and-unit-test:
->>>>>>> 6839f17d
     <<: *job_common
     steps:
       - checkout
@@ -415,6 +374,41 @@
           paths:
             - coverage-cross-chain-foreign
             - coverage-cross-chain-home
+  reputation-test-non-gnosis:
+    <<: *job_common
+    steps:
+      - checkout
+      - <<: *step_restore_cache
+      - setup_remote_docker:
+          version: docker23
+      - <<: *step_pull_solc_docker
+      - <<: *step_setup_global_packages
+      - run:
+          name: "Install lsof"
+          command: |
+            sudo apt-get update
+            sudo apt-get install lsof
+      - run:
+          name: "Running reputation system unit tests"
+          command: npm run test:reputation:1:anotherChain
+          environment:
+            NODE_OPTIONS: --max-old-space-size=6144
+      - run:
+          name: "Reset chains"
+          command: |
+            sudo apt-get update
+            sudo apt-get install lsof
+            npm run stop:blockchain:client && rm -rf ganache-chain-db*
+      - run:
+          name: "Running reputation system unit tests"
+          command: npm run test:reputation:2:anotherChain
+          environment:
+            NODE_OPTIONS: --max-old-space-size=6144
+      - run:
+          name: "Running storage consistency smoke tests"
+          command: npm run test:contracts:smoke
+
+
   check-coverage:
     <<: *job_common
     steps:
@@ -477,23 +471,19 @@
           context: dockerhub-credentials
       - unit-test-other:
           context: dockerhub-credentials
-<<<<<<< HEAD
       - coverage-test-contracts:
-=======
+          context: dockerhub-credentials
+      - coverage-test-extensions:
+          context: dockerhub-credentials
+      - coverage-test-reputation:
+          context: dockerhub-credentials
+      - coverage-test-chainid:
+          context: dockerhub-credentials
+      - coverage-test-upgrade:
+          context: dockerhub-credentials
+      - coverage-test-bridging:
+          context: dockerhub-credentials
       - reputation-test-non-gnosis:
-          context: dockerhub-credentials
-      - test-contracts-coverage:
->>>>>>> 6839f17d
-          context: dockerhub-credentials
-      - coverage-test-extensions:
-          context: dockerhub-credentials
-      - coverage-test-reputation:
-          context: dockerhub-credentials
-      - coverage-test-chainid:
-          context: dockerhub-credentials
-      - coverage-test-upgrade:
-          context: dockerhub-credentials
-      - coverage-test-bridging:
           context: dockerhub-credentials
       - check-coverage:
           context: dockerhub-credentials
